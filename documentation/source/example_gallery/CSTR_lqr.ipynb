{
 "cells": [
  {
   "attachments": {},
   "cell_type": "markdown",
   "metadata": {},
   "source": [
<<<<<<< HEAD
    "# Continuous stirred tank reactor (CSTR) - Linear Quadratic Regulator (LQR)\n",
=======
    "# Continuous stirred tank reactor (CSTR) - LQR\n",
>>>>>>> 637670fb
    "\n",
    "In this Jupyter Notebook we illustrate the example CSTR. We design a Linear Quadratic Regulator(LQR) to regulate CSTR.\n",
    "\n",
    "**Open an interactive online Jupyter Notebook with this content on Binder:**\n",
    "\n",
    "[![Binder](https://mybinder.org/badge_logo.svg)](https://mybinder.org/v2/gh/do-mpc/do-mpc.git/master?filepath=%2Fdocumentation%2Fsource%2Fexample_gallery%2FCSTR.ipynb)\n",
    "\n",
    "The example consists of the three modules **template_model.py**, which describes the system model, **template_lqr.py**, which defines the settings for the control and **template_simulator.py**, which sets the parameters for the simulator.\n",
    "The modules are used in **main.py** for the closed-loop execution of the controller.\n",
    "The file **post_processing.py** is used for the visualization of the closed-loop control run.\n",
    "\n",
    "In the following the different parts are presented. But first, we start by importing basic modules and **do-mpc**."
   ]
  },
  {
   "cell_type": "code",
   "execution_count": 1,
   "metadata": {},
   "outputs": [],
   "source": [
    "import numpy as np\n",
    "import sys\n",
    "from casadi import *\n",
    "from casadi.tools import *\n",
    "import matplotlib.pyplot as plt\n",
    "import pdb\n",
    "\n",
    "# Add do_mpc to path. This is not necessary if it was installed via pip\n",
    "import os\n",
    "rel_do_mpc_path = os.path.join('..','..','..')\n",
    "sys.path.append(rel_do_mpc_path)\n",
    "\n",
    "# Import do_mpc package:\n",
    "import do_mpc\n",
    "from do_mpc.tools import Timer\n",
    "import pickle\n",
    "import time"
   ]
  },
  {
   "cell_type": "markdown",
   "metadata": {},
   "source": [
    "## Model\n",
    "\n",
    "In the following we will present the configuration, setup and connection between these blocks, starting with the `model`.\n",
    "The considered model of the CSTR is continuous and has 4 states and 2 control inputs.\n",
    "The model is initiated by:"
   ]
  },
  {
   "cell_type": "code",
   "execution_count": 2,
   "metadata": {},
   "outputs": [],
   "source": [
    "model_type = 'continuous' # either 'discrete' or 'continuous'\n",
    "model = do_mpc.model.Model(model_type)"
   ]
  },
  {
   "cell_type": "markdown",
   "metadata": {},
   "source": [
    "### States and control inputs\n",
    "\n",
    "The four states are concentration of reactant A ($C_{\\text{A}}$), the concentration of reactant B ($C_{\\text{B}}$), the temperature inside the reactor ($T_{\\text{R}}$) and the temperature of the cooling jacket ($T_{\\text{J}}$):"
   ]
  },
  {
   "cell_type": "code",
   "execution_count": 3,
   "metadata": {},
   "outputs": [],
   "source": [
    "# States struct (optimization variables):\n",
    "C_a = model.set_variable(var_type='_x', var_name='C_a', shape=(1,1))\n",
    "C_b = model.set_variable(var_type='_x', var_name='C_b', shape=(1,1))\n",
    "T_R = model.set_variable(var_type='_x', var_name='T_R', shape=(1,1))\n",
    "T_J = model.set_variable(var_type='_x', var_name='T_J', shape=(1,1))"
   ]
  },
  {
   "cell_type": "markdown",
   "metadata": {},
   "source": [
    "The control inputs are the feed $Fr$ and the heat removal by the jacket $Q_J$:"
   ]
  },
  {
   "cell_type": "code",
   "execution_count": 4,
   "metadata": {},
   "outputs": [],
   "source": [
    "# Input struct (optimization variables):\n",
    "Fr = model.set_variable(var_type='_u', var_name='Fr')\n",
    "Q_J = model.set_variable(var_type='_u', var_name='Q_J')"
   ]
  },
  {
   "attachments": {},
   "cell_type": "markdown",
   "metadata": {},
   "source": [
    "### ODE and parameters\n",
    "\n",
    "The system model is described by the ordinary differential equation:\n",
    "\n",
    "\\begin{align}\n",
    "\\dot{C}_{\\text{A}} &= \\frac{Fr}{V} \\cdot (C_{\\text{A}_{in}} - C_{\\text{A}}) - r_1, \\\\\n",
    "\\dot{C}_{\\text{B}} &= -\\frac{Fr}{V} \\cdot C_{\\text{B}} + r_1 - r_2, \\\\\n",
    "\\dot{T}_{\\text{R}} &= \\frac{Fr}{V} \\cdot (T_{\\text{in}-T_{\\text{R}}}) -\\frac{k \\cdot A \\cdot (T_{\\text{R}}-T_{\\text{J}})}{\\rho \\cdot c_{\\text{p}} \\cdot V} +\\frac{\\Delta H_{\\text{R,1}}\\cdot (-r_1)+\\Delta H_{\\text{R,2}}\\cdot (-r_2)}{\\rho \\cdot c_{\\text{p}}}, \\\\\n",
    "\\dot{T}_{\\text{J}} &= \\frac{-Q_{\\text{J}} + k \\cdot A \\cdot (T_{\\text{R}}-T_{\\text{J}})}{m_j \\cdot C_{p,J}}, \\\\\n",
    "\\end{align}\n",
    "\n",
    "where\n",
    "\n",
    "\\begin{align}\n",
    "r_1 &= k_{0,1}\\cdot\\exp\\left(\\frac{-E_{\\text{R,1}}}{T_{\\text{R}}}\\right)\\cdot C_{\\text{A}} \\\\\n",
    "r_2 &= k_{0,2}\\cdot\\exp\\left(\\frac{-E_{\\text{R,2}}}{T_{\\text{R}}}\\right)\\cdot C_{\\text{B}}\\\\\n",
    "\\end{align}"
   ]
  },
  {
   "cell_type": "code",
   "execution_count": 5,
   "metadata": {},
   "outputs": [],
   "source": [
    "# Certain parameters\n",
    "K0_1 = 2.145e10      # [min^-1]\n",
    "K0_2 = 2.145e10      # [min^-1]\n",
    "E_R_1 = 9758.3       # [K]\n",
    "E_R_2 = 9758.3       # [K]\n",
    "delH_R_1 = -4200     # [kJ/kmol]\n",
    "del_H_R_2 = -11000   # [kJ/kmol]\n",
    "T_in = 387.05        # [K]\n",
    "rho = 934.2          # [kg/m^3]\n",
    "cp = 3.01            # [kJ/m^3.K]\n",
    "cp_J = 2             # [kJ/m^3.K]\n",
    "m_j = 5              # [kg]\n",
    "kA = 14.448          # [kJ/min.K]\n",
    "C_ain = 5.1          # [kmol/m^3]\n",
    "V = 0.01             # [m^3]"
   ]
  },
  {
   "cell_type": "markdown",
   "metadata": {},
   "source": [
    "In the next step, we formulate the $r_i$-s:"
   ]
  },
  {
   "cell_type": "code",
   "execution_count": 6,
   "metadata": {},
   "outputs": [],
   "source": [
    "# Auxiliary terms\n",
    "r_1 = K0_1 * exp((-E_R_1)/((T_R)))*C_a\n",
    "r_2 = K0_2 * exp((-E_R_2)/((T_R)))*C_b"
   ]
  },
  {
   "cell_type": "markdown",
   "metadata": {},
   "source": [
    "WIth the help ot the $k_i$-s and other available parameters we can define the ODEs:"
   ]
  },
  {
   "cell_type": "code",
   "execution_count": 7,
   "metadata": {},
   "outputs": [],
   "source": [
    "# Differential equations\n",
    "model.set_rhs('C_a', (Fr/V)*(C_ain-C_a)-r_1)\n",
    "model.set_rhs('C_b', -(Fr/V)*C_b + r_1 - r_2)\n",
    "model.set_rhs('T_R', (Fr/V)*(T_in-T_R)-(kA/(rho*cp*V))*(T_R-T_J)+(1/(rho*cp))*((delH_R_1*(-r_1))+(del_H_R_2*(-r_2))))\n",
    "model.set_rhs('T_J', (1/(m_j*cp_J))*(-Q_J+kA*(T_R-T_J)))"
   ]
  },
  {
   "cell_type": "markdown",
   "metadata": {},
   "source": [
    "Finally, the model setup is completed:"
   ]
  },
  {
   "cell_type": "code",
   "execution_count": 8,
   "metadata": {},
   "outputs": [],
   "source": [
    "# Build the model\n",
    "model.setup()"
   ]
  },
  {
   "cell_type": "markdown",
   "metadata": {},
   "source": [
    "To design a LQR, we need a discrete Linear Time Invariant (LTI) system. In the following blocks of code, we will obtain such a model. Firstly, we will linearize a non-linear model around equilibrium point."
   ]
  },
  {
   "cell_type": "code",
   "execution_count": 9,
   "metadata": {},
   "outputs": [],
   "source": [
    "# Steady state values\n",
    "F_ss = 0.002365    # [m^3/min]\n",
    "Q_ss = 18.5583     # [kJ/min]\n",
    "    \n",
    "C_ass = 1.6329     # [kmol/m^3]\n",
    "C_bss = 1.1101     # [kmolm^3]\n",
    "T_Rss = 398.6581   # [K]\n",
    "T_Jss = 397.3736   # [K]\n",
    "\n",
    "uss = np.array([[F_ss],[Q_ss]])\n",
    "xss = np.array([[C_ass],[C_bss],[T_Rss],[T_Jss]])\n",
    "\n",
    "# Linearize the non-linear model\n",
    "linearmodel = do_mpc.model.linearize(model, xss, uss)"
   ]
  },
  {
   "cell_type": "markdown",
   "metadata": {},
   "source": [
    "Now we dicretize the continuous LTI model with sampling time $t_\\text{step} = 0.5$ ."
   ]
  },
  {
   "cell_type": "code",
   "execution_count": 10,
   "metadata": {},
   "outputs": [
    {
     "name": "stderr",
     "output_type": "stream",
     "text": [
      "d:\\Study_Materials\\student_job\\research_assistant\\work_files\\do_mpc_git\\do-mpc\\documentation\\source\\example_gallery\\..\\..\\..\\do_mpc\\model\\_linearmodel.py:296: UserWarning: sampling time is 0.5\n",
      "  warnings.warn('sampling time is {}'.format(t_step))\n"
     ]
    }
   ],
   "source": [
    "t_step = 0.5\n",
    "model_dc = linearmodel.discretize(t_step, conv_method = 'zoh') # ['zoh','foh','bilinear','euler','backward_diff','impulse']"
   ]
  },
  {
   "cell_type": "markdown",
   "metadata": {},
   "source": [
    "## Controller\n",
    "\n",
    "Now, we design Linear Quadratic Regulator for the above configured model. First, we create an instance of the class."
   ]
  },
  {
   "cell_type": "code",
   "execution_count": 11,
   "metadata": {},
   "outputs": [],
   "source": [
    "# Initialize the controller\n",
    "lqr = do_mpc.controller.LQR(model_dc)"
   ]
  },
  {
   "cell_type": "markdown",
   "metadata": {},
   "source": [
    "We choose the prediction horizon `n_horizon = 10`, the time step `t_step = 0.5s` second."
   ]
  },
  {
   "cell_type": "code",
   "execution_count": 12,
   "metadata": {},
   "outputs": [],
   "source": [
    "# Initialize parameters\n",
    "setup_lqr = {'t_step':t_step}\n",
    "lqr.set_param(**setup_lqr)"
   ]
  },
  {
   "attachments": {},
   "cell_type": "markdown",
   "metadata": {},
   "source": [
    "### Objective\n",
    "\n",
    "The goal of CSTR is to drive the states to the desired set points.\n",
    "\n",
    "**Inputs:**\n",
    "\n",
    "| Input | SetPoint |\n",
    "| --- | --- |\n",
    "| $Fr_{\\text{ref}}$ | $0.002365 \\frac{m^3}{min}$ |\n",
    "| $Q_{\\text{J,ref}}$ | $18.5583 \\frac{kJ}{min}$ |\n",
    "\n",
    "**States:**\n",
    "\n",
    "| States | SetPoint |\n",
    "| --- | --- |\n",
    "| $C_{\\text{A,ref}}$ | $1.6329 \\frac{kmol}{m^3}$ |\n",
    "| $C_{\\text{B,ref}}$ | $1.1101 \\frac{kmol}{m^3}$ |\n",
    "| $T_{\\text{R,ref}}$ | $398.6581 K$ |\n",
    "| $T_{\\text{J,ref}}$ | $397.3736 K$ |\n",
    "\n"
   ]
  },
  {
   "cell_type": "code",
   "execution_count": 13,
   "metadata": {},
   "outputs": [],
   "source": [
    "# Set objective\n",
    "Q = 10*np.array([[1,0,0,0],[0,1,0,0],[0,0,0.01,0],[0,0,0,0.01]])\n",
    "R = np.array([[1e-1,0],[0,1e-5]])\n",
    "    \n",
    "lqr.set_objective(Q=Q, R=R)"
   ]
  },
  {
   "cell_type": "markdown",
   "metadata": {},
   "source": [
    "Now we run the LQR with the rated input. In order to do so, we set the cost matrix for the rated input as below:"
   ]
  },
  {
   "cell_type": "code",
   "execution_count": 14,
   "metadata": {},
   "outputs": [],
   "source": [
    "Rdelu = np.array([[1e8,0],[0,1]])\n",
    "lqr.set_rterm(delR = Rdelu)"
   ]
  },
  {
   "cell_type": "markdown",
   "metadata": {},
   "source": [
    "Finally, LQR setup is completed"
   ]
  },
  {
   "cell_type": "code",
   "execution_count": 15,
   "metadata": {},
   "outputs": [
    {
     "name": "stderr",
     "output_type": "stream",
     "text": [
      "d:\\Study_Materials\\student_job\\research_assistant\\work_files\\do_mpc_git\\do-mpc\\documentation\\source\\example_gallery\\..\\..\\..\\do_mpc\\controller\\_lqr.py:478: UserWarning: discrete infinite horizon gain will be computed since prediction horizon is set to default value 0\n",
      "  warnings.warn('discrete infinite horizon gain will be computed since prediction horizon is set to default value 0')\n"
     ]
    }
   ],
   "source": [
    "# set up lqr\n",
    "lqr.setup()"
   ]
  },
  {
   "cell_type": "markdown",
   "metadata": {},
   "source": [
    "## Estimator\n",
    "\n",
    "We assume, that all states can be directly measured (state-feedback):"
   ]
  },
  {
   "cell_type": "code",
   "execution_count": 16,
   "metadata": {},
   "outputs": [],
   "source": [
    "estimator = do_mpc.estimator.StateFeedback(model)"
   ]
  },
  {
   "cell_type": "markdown",
   "metadata": {},
   "source": [
    "## Simulator\n",
    "\n",
    "To create a simulator in order to run the LQR in a closed-loop, we create an instance of the **do-mpc** simulator which is based on the non-linear model:"
   ]
  },
  {
   "cell_type": "code",
   "execution_count": 17,
   "metadata": {},
   "outputs": [],
   "source": [
    "simulator = do_mpc.simulator.Simulator(model)"
   ]
  },
  {
   "cell_type": "markdown",
   "metadata": {},
   "source": [
    "For the simulation, we use the same time step `t_step` as for the optimizer:"
   ]
  },
  {
   "cell_type": "code",
   "execution_count": 18,
   "metadata": {},
   "outputs": [],
   "source": [
    "params_simulator = {\n",
    "    'integration_tool': 'cvodes',\n",
    "    'abstol': 1e-10,\n",
    "    'reltol': 1e-10,\n",
    "    't_step': t_step\n",
    "}\n",
    "\n",
    "simulator.set_param(**params_simulator)"
   ]
  },
  {
   "cell_type": "markdown",
   "metadata": {},
   "source": [
    "To finish the configuration of the simulator, call:"
   ]
  },
  {
   "cell_type": "code",
   "execution_count": 19,
   "metadata": {},
   "outputs": [],
   "source": [
    "simulator.setup()"
   ]
  },
  {
   "cell_type": "markdown",
   "metadata": {},
   "source": [
    "## Closed-loop simulation\n",
    "\n",
    "For the simulation of the LQR configured for the CSTR, we inspect the file **main.py**.\n",
    "We define the initial state of the system and set it for all parts of the closed-loop configuration. Furthermore, we set the desired destination for the states and input."
   ]
  },
  {
   "cell_type": "code",
   "execution_count": 20,
   "metadata": {},
   "outputs": [],
   "source": [
    "# Set the initial state of simulator:\n",
    "C_a0 = 0\n",
    "C_b0 = 0\n",
    "T_R0 = 387.05\n",
    "T_J0 = 387.05\n",
    "\n",
    "x0 = np.array([C_a0, C_b0, T_R0, T_J0]).reshape(-1,1)\n",
    "\n",
    "simulator.x0 = x0\n",
    "\n",
    "lqr.set_setpoint(xss=xss,uss=uss)"
   ]
  },
  {
   "cell_type": "markdown",
   "metadata": {},
   "source": [
    "Now, we simulate the closed-loop for 100 steps:"
   ]
  },
  {
   "cell_type": "code",
   "execution_count": 21,
   "metadata": {},
   "outputs": [],
   "source": [
    "#Run LQR main loop:\n",
    "sim_time = 100\n",
    "for k in range(sim_time):\n",
    "    u0 = lqr.make_step(x0)\n",
    "    y_next = simulator.make_step(u0)\n",
    "    x0 = y_next"
   ]
  },
  {
   "cell_type": "markdown",
   "metadata": {},
   "source": [
    "## Plotting\n",
    "\n",
    "Now we plot the results obtained in the closed loop simulation."
   ]
  },
  {
   "cell_type": "code",
   "execution_count": 24,
   "metadata": {},
   "outputs": [],
   "source": [
    "from matplotlib import rcParams\n",
    "rcParams['axes.grid'] = True\n",
    "rcParams['font.size'] = 18"
   ]
  },
  {
   "cell_type": "code",
   "execution_count": 25,
   "metadata": {},
   "outputs": [
    {
     "data": {
      "image/png": "iVBORw0KGgoAAAANSUhEUgAABh4AAANiCAYAAACejbPGAAAAOXRFWHRTb2Z0d2FyZQBNYXRwbG90bGliIHZlcnNpb24zLjUuMywgaHR0cHM6Ly9tYXRwbG90bGliLm9yZy/NK7nSAAAACXBIWXMAAA9hAAAPYQGoP6dpAAEAAElEQVR4nOzdd3xc9Z3v//c5UzWSRs1FLnLFxhhTbExxSKEXB24IkCUhlIRNAXZzd1PYhJBAnCVhA2l7N9nkl2RDgJACoYQlDmUJZAnN2DTbYMBdtlzVRtJo6vn+/jhTLc1YsmXLkl/Px2MeM+fM+5z5jjTz0eh85pxjGWOMAAAAAAAAAAAAhoA93AMAAAAAAAAAAACjB40HAAAAAAAAAAAwZGg8AAAAAAAAAACAIUPjAQAAAAAAAAAADBkaDwAAAAAAAAAAYMjQeAAAAAAAAAAAAEOGxgMAAAAAAAAAABgyNB4AAAAAAAAAAMCQ8Q73AHDocxxHLS0tqq6ulmVZwz0cAAAAAAAAAMBBZoxRV1eXJk6cKNsuv08DjQfsVUtLi5qamoZ7GAAAAAAAAACAYdbc3KzJkyeXzdB4wF5VV1dLcl9Q4XB4mEdz8CWTST3xxBM655xz5PP5hns4AIYZNQFAFvUAQCFqAoAs6gGAQqOpJkQiETU1NeW2F5dD4wF7lT28UjgcPmwbD6FQSOFweMQXBwD7j5oAIIt6AKAQNQFAFvUAQKHRWBMGcjh+Gg8AAAAAMEIZY+QYKe0YOca9pB0jx5F7OzMvN+0YGaOC+cXLF96XXXc2k5s2+axTMM/0k5FU9PhGxZnsMu58Fa1XhfMKbmeftzstGWXWk1nA9LOcUTag3Biyy5jcfJO/nX2cPe5Xbn3K3c5OpdOOmpttPffwalmWXbSMCtaTX6J4Xp/frcrcOcQs9b/xoHCbgtXvPKtPtng7hFVyPUXLFOTyj9PPuvvN5fO5JazibPZxC9eTW0dmZvb+PR/DsvqOpWj5PeYVjt0qWk/xMsqMt9z6VLhsbix7eyyraOwqmrYK5u/lcYp+Rnuud2CPUTzOgnWUGWf+uZRZzx73Fb0m+hvrns91MGPt72fMuS8BYEBoPGDgenokj6fvfI9HCgaLc6XYtlRRsW/ZaLT0J3PLkkKhfcv29kqOU3ocfv/As5WV+duxmJROD002FMp/OozHpVRqaLIVFe7PWZISCSmZHJpsMJh/rQwmm0y6+VICAcnrHXw2lXJ/FqX4/VK24zyYbDrt/u5K8fnyr5/BZB3Hfa0NRdbrdX8WkvueiEaHJjuY9/1oqxHJpDyxmDs2n6/4vUyNGFiWGuGiRgw+ewjWCDsez9eD/lAjBp8dRI1I+wNKylLKMUrF4kr2xpV2HKXSRsm04853jFKOo6TXr5TlUcpx5MQTSsfiSjlG6bRRyriZVNrdMJ/w+JSyPUqmHTmJpEw8rnRmXY5x8ss5Rgnbq4TtVdpx5CSTsuOJTM69P+1kNv47RnHLq7jtcTf+p1KyM+vNNgDSmUZB2jFKyKO4x5vLehOJXIMgu77sRv+Ux6Okx30NWsZRMFm6/g0mm7Y9Sngzr21jVJEsXf8Gk3VsW3Fv/jN2RaJ0/RtU1rIU9wX2KRtMxmSVeNsbS4r5ggPOvrBza246kIzLLtNd6PUH9y2bSsguU08GlfUFcu97fyopj1O6ngwmG/P5ZTINGF86KW+ZOjWYbNzrk2N7Bp31plPypUvXtITXp/Q+ZD1OWv5U6TqV9HiV8ngHnbWdtAJlsoXv5cFkqRFDVyNyzQ7bUtwXzDUsgqmYbCM5TlpLnn+0oMHhLhDzB3PTwZT7vu/bIHMbH3F/Re6+YDIhW05xM6SgWRL3h3Jj8qeS8pp0wTqLm07xQCh3259KyOM4JRsv8UBF7vF8qYS8TrpvEyvT1En4g7JsS5YseZMJeU26T2Mn+yApX0DGtmVZkjeVdNdb8LMtbEalfAHJY8uSJU8qKW86VdRMKnyeSb9fsj2yLLnZVKpkYzIVcLOS5Em72dzPINvJykw7Pr8cjzez3pQ8qWS/zVLLklI+v+TxufenU/IlE/02C2VJaa9PJvMath03W/h7yIcl4/XJ8WWy6bQ8iXj/DThJxueV4/O7z70gm/19Fb7mHK9XJvP/g+UY+fZ4bxSOuTjryBuP5ZqRBUOVLEuOxyPjD2TmG3livUVjLcwbj0cm87+GZSRPrFd7PP1808+25QSCufV4eqPFr8WC9ZtMNruspzeaX5+KlzG2JVPw/4M38/9Oca/RnZjcUKmjZo7Pz97b/w+F/ysM5TbL4fhfo9z/YHsywF50dnYaSaYz8+WePpfFi4sXCIX6z0nGfOADxdkxY0pnFy4szk6dWjo7d25xdu7c0tmpU4uzCxeWzo4ZYxKJhHn44YdNIpFwx18qGwoVr3fx4tLZPd96l15aPtvdnc9efXX57M6d+ez115fPbtiQz37pS+Wzq1bls7fcUj67bFk+e/vt5bNPP53P/uhH5bOPPprP3nln+ex99+Wz991XPnvnnfnso4+Wz/7oR/ns00+Xz95+ez67bFn57C235LOrVpXPfulL+eyGDeWz11+fz+7cWT579dX5bHd3+eyll5oi5bKjvEYUoUa4qBEuakReuewIrhGJRMK0HXFE6ewIrRGptGN6EykT+8y1ZbMvPrXc/M+b282fV7aYd68qn/3ZT/5oljyy2nztoZXmyY+Uz37xhp+bxf/+v+ac7//V/PSDny2bvexj3zZTv/yomfrlR83Xzi6/3k9ceksu+8XF/1w2e92HvpLLXvehr5Qf7+J/zmU/cektZbNfO/vaXPayj327bPZbp30yl73wqu+Xzf7g1I/lsmdd8+Oy2V+ccok56ut/NvNufsyc+0+/Kpt9cNGHzGl3PG1O/+7T5uIlD5fNPnXy+eaS/3zOfOQnz5sr//2pstmXF55hPnXXy+bTd71sPnv38rLZ1fPfaz7/+1fNF37/mvnSfa+ZeCBYMrv+6IXm6w+vNDc/vNLc8sdVpjtcVzLbMmue+fbSN81tS98y//bnt0zHuIkls7umHmG+/8Tb5vtPvG1+8OTbZvfU0u/73fXjzL8/ucb86C/vmh/95V2z/chjSmajNXXmJ8+sNT/NXLYed1LJbCJYYf6/v67NXTadclrZn1thdt0Hziv/mvjzG+anz6w1P3lmrVlz7sVls//10Ivmx0+7z+2ND328bPbOX//F/L//ecf8+/+8Y5Z/5O/LZn/1s0fN9x5fY773+Brz3BX/UD77w/vMbUvfMrctfcs8dc0Xy2e/dadZ8shq841HVplHP3NT2exdN/3IfPXBN8yND75h7v/Hfy2f/fzt5gu/f8184fevmV/9c/nPMnd/5hZz/b0rzPW/XmF+/MUfls3++oobzN//apm55s5l5t++/JOy2Xsv/QfzsZ+9YD72sxfMV2/8r7LZ3y3+pLnox38zH/rR38w/3HR32ez9p3/UnPuDv5pzf/BXc+XXflc2++CiD5n33/4X877v/MVc8PUHymb/e/7ZZuGtT5oT/vVJc+rX/1g2+/hR7zVH3/yYmfv1P5ujvv7nstm/zFxoZtz4JzP9K4+aaV951PT4AiWzLzTNy9XKqV9+1OyuCJfMvtY4qyjbHB5XMvt2w5Si7NsNU0pmm8PjirKvNc4qmd1dES7KvtA0r2S2xxcoyj41o8z/MFJR9tEjTy2bnfP5P+Sy9887s2x2/ufuzWXvmv/BstlTr/2vXPanJ5WvPWdd8+Nc9genfqxs9sKrvp/Lfuu0T5bN8jnCvQzmc8RPT7o4lz312vK15675H8xl53/u3rLZ++edmcvO+fwfymYfPfLUotdwuexTMxYWZYeqRmw54uhB/a9RtG1xhG+P6JS7Q2hnZ6fZG/Z4AAAAAA4RjmMUTznyph2VO/rro2+0KJ50FE85WrS7R9PLZP/pt6+q2xtQPOXoU2/v0mllsid+63+0K+ie0+ubLzfrqjLZL97/urbUbJck3bhmp44ok73v5S16d6P7jcKGlk6dVSb7zo4urbYjkqTWnjJ7Lg3S2Cq/po+plNe2NKEmWDZ7fFOtrGMnyGtbWhCvL5s9e+54TTl7tjy2pRkvbZP+UDr7kROatOjyBbItS2OWx6Xfls5+8tRp+j/XvVce21Lo9Urp7tLZz75/pj75tXNk25J3zZvSL0tn//690/X33zzPndi4Ufr30tkPz5+kD3/pNHdi1y7pltLZM+aM0xnXvced6OmR/ql0duG0ei28amF+RpkX2twJYX3/747Pz/iEXTI7fUylvvmhefkZ/n721s6YUBPUjecflZ9RUfodN6bSr8+fPTs/o9JfMlvhMbruAzPyx2+uDpTO+jy69gMz8zNqK0pmfbalz7y/IFsfKpmVVJwdW1U2+/fvm5H/ZuOd5U8Uec2pM6SxY92JP9SUzX7i1OnStGnuxGN1ZbNXv2eadPSR7sTzY/aePXGOO7Fq/N6zp811JzZPKJu9atE06YPHuBOdK/ae/chx7oT1jvTD0tkrF03TlZcvcCdqt0nfK539+ClT9fGrT3QnnumRvlM6e/lJU3X5p09xJ172SLeVzl524hRddv2p7sTqWulbpbOXnjBZl/7z+92JjRulW0tnPzx/kj58w+nuxK5d0r+Wzl5w7ERdcFOm+vf0lM2ec3SjVi05Nz+jTPb0I8dp3bcX52f8P49UYuePk6Y36J1bz88dVi3wX36pxI6hR08M6/Wbz8llw7+tkCL9Z6ePrdQLN57hbpGTNO7hSqm1/+z4mqD+8sUP5A7jNvnxKml7/9maCp/+9H/fK2Pc6Wl/rZGa+88GvB49cN2i3BhmLauT1veflaR7P3VyJms057V66e3S2R9fPl9OqFJG0tw1DdKq0tl/u/gYxesaJEnzNoyRXi2dvWnxUeqZ2CRjjI7ZOlZaVjr7T2fNUsd0tw4fs3uc9Fzp7KfeO127jprrrjcyTnqmdPajJ03R+48/UsZI83pflp4snf3Q8RN17Emz3J9DeqW0tHT23KPHa+r73Do8235X+mPp7PtmjVHNe6fLGOkI/6bSQUknTauXTpkqI6PpVTvKZo9vqtVlC5skSZPWdpTNHjUhrIsXTJKMNL65zF7YkmaOrdSFx02UMUb1u0zZ7JT6kM47ulFGRlWR0n87Jffv8llHjZMxkj9eZo9tSWOrAvrA7LEDOiBhXaVf75nZkJu2yxwqrTro00nT65Vdsc9T+jOH31v6PuRZxpiB/J5wGItEIqqpqVFnS0v/J5ce4YdI2NuuSEm/X0uXLtXixYvlS6U4RMJAshxGxcVhVAafHQE1IplM6vHHH9e5557rblTgMCqDz1IjXNSIwWeHqUYY4zYDehNpxVKOerwBxZJpRaJxPf/MXzXvmOOUMpZ6E2nFk2n1Jh31JtNKpNKKeNxsb9JRqrtHyWTKzaUcxZNpxdJpxZKO4klHHZZfibRbQw6lw6j4Pbb8Xls+ryWfx5Lfa8tv2zIVIfl8Hvk8tiqUVlCOfB5bfo8ln8eWz2PL67EU8Lq/C5/PK5/HVtCk5HfSbsZry2tbuazftmWFKuTzu1l/OiWfSeXu91q2fB5LXo+7nLcyJK/fK59ty+uk5E0lSx97mxox+Cw1wjXAzxHJZFKPP/GEzv3wh/ONh0PxEAl74nOEixox+Cw1wtVPjUgmEsX/M5TKUiPc29SIwWepEfnpEVAjkj5ffttiMjlk2yyHo0ZEIhHVTJyozs7O/rcTF6DxgL3KNR4G8IIajZLJZL44jJIzzwPYd9QE4NCVSjvqiafVnUgpGk8pmkirJ+Fu6O9JpNWbSKknnlZvMq2ezP3RRPbavd2bdNSbSKk3mVZvInNJpuUMwydmr20p6PMo6LMV8HoUyF57bffiK7iduz+f8efuy972uE0DT/4+f8F9uelMQ8DvcTfycxJNYGD4jAAgi3oAoNBoqgmD2U7MoZYAAAAwLLJ7EnTFUuqOp9QdS6krnnSbB/FkZtqdH02k1R1PqSeeUk/CbRy4t1OZfEqJVJlv+AwRv8dWhd+jCp9HFT5bid4ejWuoVSjgVYXPo4DPvS/oszOZwnkeVfhtBb3u7YDPdq+9dqbB4FHQm5/nLbN7NwAAAAAcymg8AAAAYNCMMepNptUVSynSm1QkllJXLH+dnd/Vz/zueL7RkDoAuxJkmwNVAa8q/B5V+j2Za69CAa9CPo9CAY9Cfo9Cfq8qM9cVfndehc/NV/g9Cvm8CvrzTYTCZkD+m0snj/hvLgEAAADAUKLxAAAAcJgyxqgnkVZ7T0KdvUlFepPqLLhEYtnbqdy8roL7h7JpUBXwupege12dua4MZK89udshv1dVmWn3duZ+v5vnZG8AAAAAMLxoPAAAAIwCiZSjjmhCrT0JtUcT6owm1R5Nurd7k2rvSaijN6mOaEIdmfs6exNKpveveWBbUrjCp+qgV9UBn8IVXlUH3elw0KdwsGC6wpdrLlQXNBkq/V7ZNucRAAAAAIDRgsYDAADAIcYYo+54Sru7E2rriautx20cZJsKbT35S3s0obbuhLriqX1+PL/XVm2FTzUFl/Ae17n5Qa9qQtnbPoX8Hk4+DAAAAAAoQuMBAADgIEimHbX1JLS7O67W7oRae+La3ZXQ7p7MdHdcu7PXPYl9OlGyx7ZUF/KpNuRXXcinmgp/Zjo7z5+57VNthV91le51hd9zAJ4xAAAAAOBwReMBAABgHxlj1BVPaVdXXDsjce3qjru3u2La1RUvurRFEzKDPKpRpd+jhqqA6ir9qg/5VF8ZUH1l/rou5FdDldtQqK/0Kxz0ccgiAAAAAMCwo/EAAADQj2gipR2RuLZ3xrQj4l62R7K3882FWHLgeybYllRfGdCYKr/GVAXUUHhdWTzdUBlgTwQAAAAAwIhE4wEAABxWjDFqjybV0tGrbZ0xbe90r3dE4kXNha7YwM+ZUB3wamx1IHcZVx0suJ2fXx/ys0cCAAAAAGDUo/EAAABGlUgsqW0dMbV09mpbR0zbOnvVkrne1uleD3QvhZDfo8ZwUOPCATWGgxpfE9T46qAaa4IaHw5obJXbYGDPBAAAAAAA8mg8AACAEcMYo9aehLa292pLe6+2dkQLbvdqa3uvuuID21NhTJVfjTVBTaip0ISaoMaH3UtjOKjGmoDGhYOqDnhlWeyhAAAAAADAYNB4AAAAh4xsY2FzW1TNbVFtKWoqRLW1Y2B7K9SGfGoMBzWx1m0qZK8n1FRoYq3bYAj62EsBAAAAAIADgcYDAAA4qGLJtLa0R7W5LarNrVFtbutVc7vbaNjcFlU0kS67vGVJ46uDmlRXoUm1FZpcV1F0e2JthUJ+PuIAAAAAADBc+K8cAAAMuc5oUhtbe7SxtUebWqPa2Nqjza1RNbdHtSMSL7usZUkTwkFNrg+pqS6kSXUVmlzQYJhQUyG/1z5IzwQAAAAAAAwWjQcAADBoxhh1FDQXNu6OalNrjzZmmgwd0WTZ5asDXjXVhzSlPqQpDSE11YfUVFehKfVuoyHg5TBIAAAAAACMVDQeAABASdFESht292j9rp7MdbfW7+7Rxt09isTKn8R5XHVA08ZUalpDSFMbKjW1IdNoqA+ppsLHSZsBAAAAABilaDwAAHCYSztGLR29Wp9tLOzq0frd3dqwq0ctnbGyyzaGg5o2JqRpDZWa2uA2GaaNcZsMnGcBAAAAAIDDE1sEAAA4TMSSaa3f1aO1u7q1dme31u10rze09iiRckouVxvyacaYSs0YW6UZYys1Y0ylpo+p0pT6kCr8HBIJAAAAAAAUo/EAAMAoE4kltXZncXNh7a5uNbdF5Zj+l/F7bE1tCLmNhbFVmj6mUjPHVmrGmCrVVfoP7hMAAAAAAAAjGo0HAABGqEgsqXd3dOmdHd16e3uX3t3ZpXd3dGtnV7zkMjUVPh0xrkpHjK1yr8dVaebYKk2qq5DH5pwLAAAAAABg/9F4AADgEBdNpPTujm69s6Mrc3Fvbytz/oXx4UBRg2FmpskwtirASZ0BAAAAAMABReMBAIBDRDLtaMPuHr21LaK3t7tNhrd3dKm5rbfkMo3hoGY3Vmv2uCrNHl+tWePdJkM46DuIIwcAAAAAAMgbksbD9u3b9ctf/lJ/+9vftGXLFvX09MiY/g8ibVmW1q1bNxQPiz1Eo1H99a9/1YoVK/TKK69oxYoV2rx5syTplltu0Te+8Y3hHSAAQJJkjNGu7rjWbOvSmu2RzHWX1u7sViLd/0mex1T5NWtctY5srNbs8dWaPb5Ks8ZXq6aCBgMAAAAAADi07Hfj4aGHHtLVV1+912ZD9j4O73DgLFu2TIsXLx7uYQAACsSSab27o1tv5RoM7t4MrT2JfvOVfo+ObKzWkY1hzSloMjRUBQ7yyAEAAAAAAPbNfjUe3nzzTV1++eWKx+P64Ac/qA9+8IO6/vrrVVNTo+9973vavn27/ud//kfPPPOMxowZo2984xuqrKwcqrGjH3V1dVqwYEHu8vnPf17bt28f7mEBwGGhrSehN1sienNbp95sieitbV1au6tbaadvY962pGljKnVUY1hHNlZrTmO1jpoQ1qTaCtmc5BkAAAAAAIxg+9V4+MEPfqB4PK4rrrhCd999tyTp+uuvV0VFha655hpJ0le/+lX9+c9/1kc+8hHddddd+tvf/rb/o0a/3ve+96mtra1o3le+8pVhGg0AjF6OkTa1RvXOrmim0RDRmy0RbY/0f7LnupBPR00Ia05jWHMmVOuoxrBmja9S0Oc5yCMHAAAAAAA48Par8fDMM8/IsizdeOONZXPnn3++vve97+m6667TD3/4Q91www3787AoweNhAxYADLVk2tG7O7q1qqVTq7d2auXWTq3e4lH8xf4b6dPHVOqoCdWaOyGsuRPDmjuhRuPDAQ41CAAAAAAADhv71XjYunWrvF6vjjrqqNw8y7IUj8f7ZK+88kr94z/+o373u9/ReAAAHJJiybTe3t6lVS2dWrU1otUtnVqzvUuJ1J4nfLYU8Nqa01idaS64TYYjG8OqCuz36ZMAAAAAAABGtP3aOuL3++Xz+YrmVVVVqbOzU6lUSl5vfvWhUEjV1dVat27d/jwkAABDIppI6a1tEa3aGtHKrZ1atbVTa3d2K9XP+RiqA14dPSmseRNrNGd8pVrXvqarPnyeKoKc8BkAAAAAAGBP+9V4mDhxotatWyfHcWTbtiRp2rRpWrVqlV5//XWdcMIJuWx7e7s6OjoUDAb3b8QAAAxSLJnWW9vcBsMbWzq1ckun3t3ZpX56DKqv9OvoiWHNm1SjeRNrNG9SWE11odwJn5PJpJa2vCavxz7IzwIAAAAAAGBk2K/Gw+zZs/X2229rzZo1mjt3riTp1FNP1cqVK/Xd735Xv/3tb3PZr33ta5KkI488cn8eEgdBPB4vOlxWJBKR5G5sSyaTwzWsYZN9zofjcwdGonjK0Ts7urRya0SrWiJauTVSck+GcdUBHT2xWkdPCOvoie6lsZ/zMaTTKaXT7m1qAoAs6gGAQtQEAFnUAwCFRlNNGMxz2K/Gw5lnnqlHHnlEjz32WK7xcO211+pnP/uZ7rvvPq1cuVLHHXecVq5cqdWrV8uyLF1zzTX785A4CG677TYtWbKkz/wnnnhCoVBoGEZ0aHjyySeHewgA9uAYaXtU2tRtaXOPpeZuSy1RKW36nsi5ymc0pdKoqUqZa6Maf0pSjxTfrsQG6dUNA39sagKALOoBgELUBABZ1AMAhUZDTYhGowPO7lfj4e/+7u/0yiuvKBaL5eYde+yx+uEPf6jPf/7zevPNN/Xmm2/m7vvYxz6mz33uc/vzkDgIbrzxRn3hC1/ITUciETU1Nemcc85ROBwexpENj2QyqSeffFJnn312n3OaADh4jDHa0tGrlVsiemNrp17f0qnVLRH1Jvc88bNUF/Jp3sSw5k0K65jM4ZL625NhX1ATAGRRDwAUoiYAyKIeACg0mmpC9sg4A7FfjYfx48frzjvv7DP/H//xH3XWWWfpD3/4g5qbm1VTU6PzzjtPZ5xxxv48HA6SQCCgQKDvCVN9Pt+If3Psj8P9+QMHW2t3XG9s6dRrzR16Y0uHXt/SqbaeRJ9cVcCrYybV6NimGh03uVbHTKrR5LqKIWkylENNAJBFPQBQiJoAIIt6AKDQaKgJgxn/fjUeypkzZ07uvA57s3XrVqXTaU2ZMuVADQcAcAiLJdNa3RLRa80dmUu7mtt6++R8HktHTQjruMm1Oq6pVsc31WjGmKrciZ8BAAAAAAAw/A5Y42EwFi5cqF27dimVSg33UAAAB5gxRptao7kmw6ub2/XmtoiS6b4nf54xtlLHZ5oMxzXV6qgJ1Qp4PcMwagAAAAAAAAzUIdF4kNwNUQCA0aezN6nXC5oMrzV3qD2a7JNrqPTr+KZazZ9Sq+Ob6nTM5BrVVIzsXRABAAAAAAAOR4dM4wFDo729Xel0OjftOO5JV6PRqHbv3p2bHwwGVVVVddDHB2B0cxyjtbu69cqmdr2yuV2vbO7Q2p3dfXJ+j62jJ4V1fFOtjm+q1YIpdQflvAwAAAAAAAA48Gg8jDLz58/Xpk2b+sy/4447dMcdd+Smr776av3qV786iCMDMBp19ib1WnNHrtHwWnOHumJ9D5s3tSGUazLMn1LHIZMAAAAAAABGMRoPAIABcRyjdbu63T0ZNnXolc3tWrurW3seKa/C59FxTTVaMKVOC6bUaf6UWjVUBYZn0AAAAAAAADjoaDyMMhs3bhzuIQAYJaKJlF5v7tSKTW1asck9bFJnb99zM0xtCGWaDO7eDHMaq+X12MMwYgAAAAAAABwKaDwAACRJ2zp7tWJTu5ZvdA+b9GZLRCmneHeGoM/WcZNrtWBqfm+GMezNAAAAAAAAgAI0HgDgMJRKO1qzvcttNGxq1yub2rW1o7dPrjEc1AnT6rRwap1OmFqnoyaE5WNvBgAAAAAAAJRB4wEADgM98ZRea+7Q8o3tWr6pTa9saldPIl2U8diWjppQrROm1OmEafU6YWqdJtVWDNOIAQAAAAAAMFLReACAUWhnV8xtMmQaDatbIkrvcdik6qBXC6bk92Y4rqlWlQH+LAAAAAAAAGD/sIUJAEY4Y4zW7erW8o3tejnTaNjUGu2Tm1RboYXT6rRwWr1OnFan2eOqZdvWMIwYAAAAAAAAoxmNBwAYYVJpR6tbInp5Y5uWbWjT8k3tautJFGUsS5rTGNaJmUbDwql1mshhkwAAAAAAAHAQDLrxkEqlFI2636QNh8MDWiYSiUiSKisr5fF4+tw/efJkBYPBwQ4FAA4LsWRar27u0Msb2/Tyxjat2NSu6B7nZwh4bc2fUquFU+u1cFqdFkytUzjoG6YRAwAAAAAA4HA26MbDRz/6UT300EP60Ic+pAcffHBAy1xzzTV66KGHdPnll+uee+7pc//LL7882GEAwKjV2ZvUik1tWrahXcs2tGrl1k4l08XnZwgHvTpxWr1OnF6vE6fV65hJNfJ77WEaMQAAAAAAAJA3qMbD6tWr9eCDD6qmpka//OUvB7zcz3/+cz311FP67W9/q5tvvlmzZs0a9EABYLTa3R3Xyxva9FLmsmZ7RKa4z6Dx4YBOnFavkzKNhiPHc34GAAAAAAAAHJoG1Xi49957JUnXX3+9amtrB7xcXV2dPve5z+nWW2/Vr3/9ay1ZsmRQgwSA0WRbZ69eWu82GZZtaNW6XT19MjPGVOb2aDhpWr2a6itkWTQaAAAAAAAAcOgbVOPh2WeflWVZuuSSSwb9QBdffLFuvfVWPfPMM4NeFgBGKmOMNrdF842Gja1qbuvtk5vTWK2Tp9frpOkNOnF6ncZVc94bAAAAAAAAjEyDajy88847sm1b8+fPH/QDHXvssbJtW2vWrBn0sgAwUhhjtG5Xj17a0JppNrRqRyRelLEtad6kmnyjYVqdakP+YRoxAAAAAAAAMLQG1Xjo6OhQbW3tPh3uw7Zt1dbWqrOzc9DLAsChyhijtTu79eL6Vr24oU0vrW/T7u7iRoPPY+m4ybU6eYbbaDhhap2qAoMqvwAAAAAAAMCIMagtX6FQSF1dXfv8YN3d3aqoqNjn5QFguDmO0Ts7u/TS+ja9uL5Vyza0qbUnUZTxe20tmFKrk6c36OQZ9VowpU5Bn2eYRgwAAAAAAAAcXINqPIwbN05r167VunXrNHPmzEE90Lp165RIJDR16tRBLQcAw8lxjN7e0eXu0ZBpNLRHk0WZoM/Wgil1OmVGg06eXq/jmmppNAAAAAAAAOCwNajGwymnnKK1a9fqwQcf1A033DCoB3rggQckSSeffPKglgOAg2nPRsNLG9rUsUejocLn0cJpdTp5er1OmdGgYyfXyu+1h2nEAAAAAAAAwKFlUI2HCy64QPfcc4/uuOMOXXHFFZowYcKAlmtpadF3v/tdWZalCy64YJ8GCgAHQvbQSS+sK91oCPk9WjitvqDRUCOfh0YDAAAAAAAA0J9BNR4uueQSzZo1S2vXrtW5556rhx56aK+HXFq7dq0uvvhi7d69W7NmzdJHPvKR/RowAOyPbKPhxXWtenF9m17a0Nrn0EnZRsMpM9xGwzGTaDQAAAAAAAAAAzWoxoNt27rrrrt0+umna/Xq1Tr22GN1xRVX6KKLLtL8+fNVX18vSWpra9Orr76qhx56SL/5zW8UjUYVCAT0q1/9SpZlHZAnAgD9Mcbo3Z3denF9q15Y5+7R0LbHyaBpNAAAAAAAAABDZ1CNB8k9z8N9992nK6+8UpFIRL/4xS/0i1/8omTeGKOqqirdc889WrRo0X4NFgD2xhijdbt69ML61sxeDa1q3aPRkD1HwykzGjh0EgAAAAAAADDEBt14kKQLL7xQy5cv10033aQHHnhAjuP0m7NtW5deeqluvfVWzZo1a78GCgD9McZow+5Mo2F9m15c36pdXfGiTNBna+FUd4+GRTMbdMwkTgYNAAAAAAAAHCj71HiQpCOOOEK///3vtXPnTj399NNavXq1WltbJUkNDQ06+uijdfrpp2vcuHFDNlgAMMZoU2vUPXTSenePhh2R4kaD32vrhCl1WjSzQYtmuns0BLyeYRoxAAAAAAAAcHjZ58ZD1rhx43TZZZcNxVgAoA9jjJrbeosaDds6Y0UZv8fW/Cm1WjTTPXTS8U21CvpoNAAAAAAAAADDYb8bDwAw1La0R/XCuvyhk7Z29Bbd7/NYmt9U554MemaDFkypo9EAAAAAAAAAHCJoPAAYdlvao3pxfZteyuzVsKW9uNHgtS0d31SrU2a4h05aMKVOFX4aDQAAAAAAAMChiMYDgIMu22h4MXPopD0bDR7b0rGTa7Qo02g4YWqdQn7KFQAAAAAAADASsCUPwAHX3BbNNBna9NKG0o2GU2Y06OTp9TpxWr0qA5QnAAAAAAAAYCRiyx6AIWWM0ea2qF7a0KaXSpyjobDRcMoMd4+GKhoNAAAAAAAAwKjAlj4A+8UYo3d3duulDW1atqFNyza0akckXpTx9tNoYI8GAAAAAAAAYHRiyx+AQUk7Rm9ti2QaDa16eWO72noSRRmfx9Jxk2t10vR6Gg0AAAAAAADAYYYtgQDKiiXTWrW1Uy9vbNdLG1q1YmO7uuKpokzQZ+uEqXU6aVqDTpper/lTahX0eYZpxAAAAAAAAACGE40HAEVau+NasaldKza1a/mmdq3c0qlE2inKVAe8WjitTidNdxsNx0yqkd9rD9OIAQAAAAAAABxKaDwAhzFjjNbv7tGKje1avqlNyze2a/3unj65MVV+nTC1TidnGg1HTQjLY1vDMGIAAAAAAAAAhzoaD8BhJJpIadXWiF7Z3K7lG9v1yua+52eQpFnjqrRwWp1OmFqvhVPrNLUhJMui0QAAAAAAAABg72g8jEJdXV363ve+pwceeEAbNmyQx+PR7Nmz9dGPflSf+9zn5Pf7h3uIOAhSaUfv7uzW680dei1zeWdHlxxTnAt4bR03uVYnTKvTwql1OmFqnWpDvEYAAAAAAAAA7BsaD6PMpk2bdNppp2njxo2SpFAopHg8ruXLl2v58uW699579dRTT6murm54B4ohZYzRlvZevb6lQ683d+j15k6t3Nqp3mS6T3Z8OKDjJtfqxGn1OmFaneZN5PwMAAAAAAAAAIYOjYdRJJVK6cILL9TGjRs1YcIE3X333TrrrLPkOI7uv/9+ffrTn9arr76qK664Qn/605+Ge7jYR45jtKktqjXbInprW0SrWiJ6vblDrf0cMqkq4NWxk2t0XFOtjptcq+ObatVYExyGUQMAAAAAAAA4XNB4GEXuuusurVy5UpL0wAMPaNGiRZIk27Z12WWXyXEcXX755Vq6dKmeeuopnXnmmcM5XAxAVyypNdu7tGZbRG9u69Ka7RG9vb1L0UTfPRm8tqWjJoR1fFOtjmuq1fFNNZoxpko2J4EGAAAAAAAAcBDReBhF7rrrLknS6aefnms6FProRz+qm266SRs2bNDdd99N4+EQEkum1dwW1dqd3Xpre5feyuzNsKW9t9+832vryPHVmtNYrbkTwzquqVZzJ4QV9HkO8sgBAAAAAAAAoBiNh1EiGo3queeekySdf/75/WYsy9J5552nn/zkJ3riiScO5vAgqTue0qbWHm1ujWpja1SbWnu0MTO9LRKTMf0vN6EmqDmN1TpqQlhzJoQ1d0K1pjVUyuvhvAwAAAAAAAAADj00HkaJt956S47jSJLmzZtXMpe9b/v27Wpra1N9ff1BGd9oZoxRJJZSe09CrT0Jtfck1NaT0PZITBtbe7SpNapNrVHt7o6XXU9VwKvpYyoLmgzVOqoxrLpK/0F6JgAAAAAAAACw/2g8jBItLS2525MmTSqZK7yvpaWFxsMALF25Xf+7zdLav6xVR29abdGE2roTao/mGw0pp8TuCnuor/RrSn1I0xpCmtpQqamZ62kNIdVX+mVZnI8BAAAAAAAAwMhG42GU6Orqyt0OhUIlc4X3FS5TKB6PKx7Pfzs/EolIkpLJpJLJ5P4OdcT52h/fVFfcI21cXzYX8ntUH/KprtKv+pBfY6r9mlof0pT6UOa6QuEKX8nlU6nUUA8dwAGQrYOHYz0EUIx6AKAQNQFAFvUAQKHRVBMG8xxoPKCP2267TUuWLOkz/4knnijb1BitZlXZSldKlT6pyitV+oyqvFKVT6ryGVV6pUqv5PekJO1xOKUe97K5Wdo8HIMHcMA8+eSTwz0EAIcI6gGAQtQEAFnUAwCFRkNNiEajA87SeBglqqurc7fLvQAK7ytcptCNN96oL3zhC7npSCSipqYmnXPOOQqHw0Mw2pHl7LOTevLJJ3X22WfL5yu9xwKAw0MySU0A4KIeAChETQCQRT0AUGg01YTskXEGgsbDKDFx4sTc7a1bt+rYY4/tN7d169Z+lykUCAQUCAT6zPf5fCP+zbE/DvfnD6AYNQFAFvUAQCFqAoAs6gGAQqOhJgxm/DQeRomjjjpKtm3LcRytWrVK559/fr+5VatWSZIaGxsHfGJpY9wTJw+mozWaJJNJRaNRRSKREV8cAOw/agKALOoBgELUBABZ1AMAhUZTTchuH85uLy6HxsMoEQqFdOqpp+rZZ5/VY489phtuuKFPxhijxx9/XJJ0zjnnDHjd2ZNQNzU1Dc1gAQAAAAAAAAAjUldXl2pqaspmaDyMIldffbWeffZZPf3003rppZd08sknF91///33a/369ZKkq666asDrnThxopqbm1VdXS3LsoZ0zCNB9hwXzc3Nh+U5LgAUoyYAyKIeAChETQCQRT0AUGg01QRjjLq6ukoewr+QZQayXwRGhFQqpQULFmjlypWaNGmS7rrrLp155plyHEcPPPCAPvWpTykSiej888/X0qVLh3u4I0YkElFNTY06OztHfHEAsP+oCQCyqAcAClETAGRRDwAUOlxrAns8jCJer1ePPPKITj/9dG3cuFFnnXWWQqGQHMdRLBaTJM2fP1/33nvvMI8UAAAAAAAAADBa2cM9AAytadOm6Y033tDNN9+sefPmybIs+Xw+nXDCCfrud7+rF198UXV1dcM9TAAAAAAAAADAKMUeD6NQdXW1lixZoiVLlgz3UEaFQCCgW265RYFAYLiHAuAQQE0AkEU9AFCImgAgi3oAoNDhWhM4xwMAAAAAAAAAABgyHGoJAAAAAAAAAAAMGRoPAAAAAAAAAABgyNB4AAAAAAAAAAAAQ4bGAwAAAAAAAAAAGDI0HgAAAAAAAAAAwJCh8QAAAAAAAAAAAIYMjQcAAAAAAAAAADBkaDwAAAAAAAAAAIAhQ+MBAAAAAAAAAAAMGRoPAAAAAAAAAABgyNB4AAAAAAAAAAAAQ4bGAwAAAAAAAAAAGDI0HgAAAAAAAAAAwJCh8QAAAAAAAAAAAIYMjQcAAAAAAAAAADBkaDwAAAAAAAAAAIAhQ+MBAAAAAAAAAAAMGRoPAAAAAAAAAABgyNB4AAAAAAAAAAAAQ4bGAwAAAAAAAAAAGDI0HgAAAAAAAAAAwJCh8QAAAAAAAAAAAIYMjQcAAAAAAAAAADBkaDwAAAAAAAAAAIAhQ+MBAAAAAAAAAAAMGRoPAAAAAAAAAABgyNB4AAAAAAAAAAAAQ4bGAwAAAAAAAAAAGDI0HgAAAAAAAAAAwJCh8QAAAAAAAAAAAIYMjQcAAAAAAAAAADBkaDwAAAAAAAAAAIAh4x3uAeDQ5ziOWlpaVF1dLcuyhns4AAAAAAAAAICDzBijrq4uTZw4UbZdfp8GGg/Yq5aWFjU1NQ33MAAAAAAAAAAAw6y5uVmTJ08um6HxgL2qrq6W5L6gwuHwMI/m4Esmk3riiSd0zjnnyOfzDfdwAAwzagKALOoBgELUBABZ1AMAhUZTTYhEImpqasptLy6HxgP2Knt4pXA4fNg2HkKhkMLh8IgvDgD2HzUBQBb1AEAhagKALOoBgEKjsSYM5HD8NB4wcD09ksfTd77HIwWDxblSbFuqqNi3bDQqGdN/1rKkUGjfsr29kuOUHoffP/BsZWX+diwmpdNDkw2F3HFLUjwupVJDk62ocH/OkpRISMnk0GSDwfxrZTDZZNLNlxIISF7v4LOplPuzKMXvl7KFfzDZdNr93ZXi8+VfP4PJOo77WhuKrNfr/iwk9z0RjQ5NdjDv+9FWI5JJeWIxd2w+X/F7mRoxsCw1wkWNGHz2EKwRdjyerwf9oUYMPkuNcI2SGmGMkTGSY4yczLWxPXICAfe2JNPVk7vt5txlZKS0bcsJBGSMu1rT3Z3LufMyy8nIyJYTrJCTef+anm4p+5iZYeXylq10IOjOk5EVjco4Rkb58Rq5YzCWlA6GMlnJivbIOO6d2XnGSKl0Siu3JuS8sU0er1fGGNmxXqlgvdkfj8n8bFIVIXdCkh3rlXGc7GRubNnl3Kw7Ljsel5VOy2Sfq4rXnaoI5e7zxOO5GpF5VkUlLhmskCxLxkh2Ii4rneqTyUrlskZ2IiE7nSrKFS6SCgRz73s7mZCV7L+eGJk+WTtVegxpf0Am874vzPanKJtKyi5TT9J+v4zH2yfb33aVbNaSJSudkmePelK4jOPzyfH6ZElF2T3Xa1lWLitJVjotTyLeJ2vJnXC8XpnMezmbtYrWl79tvD45vkzWOPLG+9aT7AYk4/X2yVr95NysR44/4N5vjLyx3n5/YJYlGY9Hxh/MPAcjT6w3t97sItnnZmxbTjCblTy90dzj7rmMPLacQDC3vJvt/7nJsuQEK3LLe6LR3GPmx5BdbzbrzrF7o7IL7y/MW5ZM5rOBZbnZdCqtd7bHVf3aJnm8nvy4bVtORSg37Ym7nw2sgp+yZeUfx8n8vbdkyY71ynKLT8HPIT9+J1SZm2/HY7KcdC655/NzQpW5Ze1YTJZJ5x6n6OcryVSEZNmZbDwhpVMq+JEWLVf4OcLOfI6w9vih5aYznw0sy5ISCVnJZMnXhELFnyPsVP69vOdrQxXuZwNLmfVmskUvi+z6gxVu1pKUTMrKvT+tPstYQfezgSXL/RyRLH4vF/1OAtms3J9B9r28x+9ZUtFnAyud/xzR3+/CKsw6jhTb8/1ZMIZR8jmiXyPxf43C/xWGcpvlcPyvUe7nsicD7EVnZ6eRZDqzn9X3vCxeXLxAKNR/TjLmAx8ozo4ZUzq7cGFxdurU0tm5c4uzc+eWzk6dWpxduLB0dswYk0gkzMMPP2wSiYQ7/lLZUKh4vYsXl87u+da79NLy2e7ufPbqq8tnd+7MZ6+/vnx2w4Z89ktfKp9dtSqfveWW8tlly/LZ228vn3366Xz2Rz8qn3300Xz2zjvLZ++7L5+9777y2TvvzGcffbR89kc/ymeffrp89vbb89lly8pnb7kln121qnz2S1/KZzdsKJ+9/vp8dufO8tmrr85nu7vLZy+91BQplx3lNaIINcJFjXBRI/LKZUdwjUgkEqbtiCNKZ6kR+csIqxHd9/zG7OqKme2dvWb3nb8um113x3+Y59fuNs++s8u88f/dWza74oZ/Nfe+uMnc/cJG8+f/+G3Z7NN//yXz7aVvmlsfXW1+/r3flc0uveQz5h/uXWGu+/Vy841v/75s9o9nXW4u+c/nzEU//pv51JL7y2YfXPQh897vPGXec9tT5ryv/qF89tizzOyblppZNy01x3zpgbLZR4881Uz98qO5S7nsUzMWFmV7fIGS2Rea5hVld1eES2Zfa5xVlG0OjyuZfbthSlH27YYpJbPN4XFF2dcaZ5XM7q4IF2VfaJpXMtvjCxRln5pR5vOJVJR99MhTy2bnfP4Puez9884sm53/uXtz2bvmf7Bs9tRr/yuX/elJF5fNnnXNj3PZH5z6sbLZC6/6fi77rdM+WTZ72ce+nct+7exry2Y/cektuewXF/9z2ex1H/pKLnvdh75SNvvFxf+cy37i0vL172tnX5vLXvaxb5fNfuu0T+ayF171/bLZH5z6sVz2rGt+XDb705MuzmVPvfa/ymbvmv/BXHb+58rXv/vnnZnLzvl8+XpCjXAv1Ij8hRrhXg5Ujfjhey83M2/8k5l545/MeZ/6z7LZn59yiZl901Iz+6al5vR/KP956jcLLzBzv/5nM/frfzbv/WL5zzIPH3eWmXfLY+aYWx4zJ934cNnsE3PfZ45f8njuUi777OyTzAn/+oQ54V+fNCf865Mm6guWzC6fdqw58dYnzUnfci9toZqS2W2z5xV/Ht/L/xpF2xZH+PaITrnfn+js7DR7wx4PAAAAAPaJ4xgl0o7slCN/mdwbzR3qCuxWIu1oys5uzSyTvX95s7Z01CjlODphzQ6dUSZ7x2NrtGp9SGnH6PS/bdDfl8l+4fev6X9fDSjlOLpgxUrdWiZ7wx/e0NJV7iFGF69Zpf8sk/3Pp9fpD7tflCSdvu4d3Vkm+9BrW3WPvVKSdMrmDTqvTPb5da362V/XS5KO3daiT5XJvr29S4++sU2SNGvX7jJJaVskpuWb2iVJkzsjZbNdsZSa29xvMvZGy+zJISntGMVT7rfsPGlTNjsYtmUp4LVlW5bsvezR7/PYGlcdcL9xbFmyyxwCIOC1NWNspWzL/U6p11M6G/TZOnZyTe6bzUGfXTLrtaWTp9fJtmxZllQVKP0vt89j6/Qjx8rKjKE2VPpd5LEsnXd0o/tNaEsa91igZFaS/s9xE3PffJ30TEXZ7IeOn6hk0P125dQXQ2WzFx03UT019ZKkWa9Vlc1eeNxEdYybJEk6ak3540BfeNwE7ZwyRZJ07Maastnz5zXq2FludsG22rLZs+eO1xHz3OxJbfVls6cfOVaTFrrZ+dGGstn3zRqj2pPd7Lz0mLLZk6c3yHdSkyTpSM+GstkTptQpsdDNTq/YVjZ77OQaXXqCe1LPprUdZbNHNYZ18fxJMpIam8t861nSEWMr9X+OmygjqX5X2aimNoS0+JhGGSNVRcq/JifWBnX23PGSJF+szDekJY2rDuiMOeNkzN5rSX2lX++blf8dlHvfhyt8WjSjIbcnkc9T+r1c6fdo4dS63F48fm/pbNBn67jJ7uvWZKZL8XlszZ0Qzq23okzWY1uaNa4qt94Kfz9HoMiwZGn6mMrcz6xcVpIm1ebrQoWvfHZc2K+Y393zrNxzk6S6kE9WpX+vPwdJqgx4VB30Skbyl6nBkhT0eXLr8+zlj4HXtuTN7qExgEPBQDLGKOW4r53sdSmFf+8T6TLfrpeUTBv1JNxvygcSZb5dn8l2xdw92JKJMnvcZh63PVpmj9jCbMrR7u78XmlGpZ9fMu1oZ1f+845Tpgal9/JzgssyA6nkGBGi0aj++te/asWKFXrllVe0YsUKbd68WZJ0yy236Bvf+MY+rTcSiaimpkadLS39n+PhUNlt6QAdainp92vp0qVavHixfKkUh0gYSJZDJLjYtXHw2RFQI5LJpB5//HGde+657rEZOYzK4LPUCBc1YvDZQ6xGJJNJPfbQQzqv3EniDkCNMMYoEaxQLOkonkor3hVVIp5QLOUokUornnQUTzlKpBzF046i3oDiaaNEylEyGlUqnlQi7d6fSLnZZOa62+NXwnGzTiwmJ5lUMuUokXaUTLv/aKYy64rYXqWMW0986aS8ZepUzOeXsewBZeNenxzbM+isN52SL126piW8PqUHmfXalnxyFHJS8thW7uItuG18fhmfz93Q4aRVYVKyLTdj25Y8liWvx8oc9sAv+X3uPDkKpJJuzrJk25LHdjeSeGxL8vqlgN99HMdRIB3PbUz3WO663awkn09WICCPbckyRv5EPLeu7Posy914Lb9Plj8g25I8MvLGY5l15fO2ldmw4/XJCgbceZLsWFSe7HjlHsohu5zl88muKMhmDo1SuF4rOyavR3bm/WlbluxoTy7b53jBI6hGJJNJPf7EEzr3wx/O14RD8RAJe+JzhIvPEYPP8jnC1U+NSCYSxf8zlMpSI9zbh0iNMAXvz+yvO/dbD+QP3WYyNSKfMUXLFNYIk3Tf94UbvAtfSibzvjfG5GqE2TOXfRy/L1cjTMp93+ezpni8Pp+ML18jTLbhV/jY/WUdR+otfn8WjtcpqBEmnZbV29vvW8MYyWTe90bud+WtaLT4uRfmCw4ft2eNyC+TueHx5A6xZiRZmffynsMwMpLtkSlTI4rGY1kymfe9Me6hFUtl66qDmjShoKG9lxqR9Pny2xaTySHbZjkcNSISiahm4kR1dnbu9VzA7PEwiixbtkyLFy8+cA9QWVn8wiuXG8w6B6rwjTeU2cIPE/0p/CO1t2yhwsI2lNlAIP+BbSizfn/x+SyGI+vzFR/3bqiyXm/+H4OhzHo8A38NDyZr2wcma1kHJisdGtmDVSOSSaWDQXdse74GqREHNkuNcFEj9i17gGqEEwjk6kHaMYol04om0upNpNWbTCva2p6/XTA/lsxeO4plpgvn9SbTiu+Riafy18Mn80+/5Sn67y7p8SnpcTe++zy2fJ7stS2f173tz057LHkz016PJa9ty+91r70eSz7bXcZr59fj9djy2e5yPk9m439mnsfOZqzMtxzz63Xvc7PeXNaSx3anvdl1FWRty11fvxvBD3u1g4gO4m9iuPy34YscyjUimVR6z7+rg/lswOeIA5vlc4SLzxH7lh1sjfD5Sv/PUIga4TpEaoRV8Lsq+wnAE5CCA3xuPo8UGmBWPqlqMH8/B5HVIF7DdYPIqvzeb/ueHcRng0Fly28oL1Z+D7wie6sRhdsWh3Kb5b5m96dGlGtY7IHGwyhTV1enBQsW5C6f//zntX379uEeFgAAwCEllXbUE0+rK55UTzyt7sx1NJHKXyfSisYz14XzM9fd8ZRaOz36xutPK5oYnoaAZUlBr0cBn62A11bQ51HAayvgzVz73A38Aa9Hfq8tv9fN5W+7Ob8nn/V73QZBNpOdl20cFK4j20jwe235bFv23o6FAwAAAOCwQONhFHnf+96ntra2onlf+cpXhmk0AAAAQ89xjHoSKUViKXXFkurKXEd6M9exVG5eT9xtDuQusZS6M02GWHKomgSWlCjehd+y3OMlV/g8qvC71yF//naF35M5VrE7HfTZmevCS/G8bFMh6Ms0C3y2gl6PfNlD+AAAAADAIYTGwyji8ZQ/IRAAAMChIJV2FIml1BFNqLM3WXyJ5m93ZK4jvW6DIRJLqjueKnlI1H3h99qqCnhVFfAq5Pe41wGvKv0ehfxeVQYy136PQgGvqgL5+X5bevXlF3XWae9XdSigkN+bayTQDAAAAABwOKPxAAAAgH3Wm0irPZpQW09CHdGk2qIJdRRMF93X4zYauuNlTjQ4QD6PpXDQp+qgV9VBn8IVXlUHMtdBn6oCXlUH3YZCZcCrqsztwktlwCu/197nMSSTSbW+JR0xrqr0yaUBAAAA4DBE4wEAAAA5sWRarT0JtXbH1dqdyN/uSWh3Zl5bwbz9Oa9BVcCrmgpf30uoeDpc4VO4oMEQDvoU8LJXAQAAAAAcqmg8oI94PK54PJ6bjkQiktxv9SWTyVKLjVrZ53w4PncAfVETMBIl0452d7uNg13dCe3qimtXV1y7uxPa2RXX7m73dls0oZ54etDr93ks1Vb4VBfyqzbkU23IvV0X8qmuYLo25FNttpkQ9Mrr2de9DRylhuFEznuiHgAoRE0AkEU9AFBoNNWEwTwHGg/o47bbbtOSJUv6zH/iiScUCoWGYUSHhieffHK4hwDgEEJNwKEg7UiRpNSZkDoSljoTUmfCUiQhdSalroSlSFLqSQ1uzwCPZVTlk6p9UpXXqNonVfqkap87v8onVXuNKn1SlVcKeCTLSkqKFq8oKanTvfTKvWwbmqd+SKEeAChETQCQRT0AUGg01IRoNLr3UAaNB/Rx44036gtf+EJuOhKJqKmpSeecc47C4fAwjmx4JJNJPfnkkzr77LM5fjMAagIOmmgipW2dcW2PxLQjEtOOSPZ2PHOJaXdPYsAnWvbalhqq/BpbFdDYavd6TFVA46r9GlMV0Jgqvxqq/Gqo9Ksq4OUwRgNAPQBQiJoAIIt6AKDQaKoJ2SPjDASNB/QRCAQUCAT6zPf5fCP+zbE/DvfnD6AYNQH7w3GMdnXHtbWjVy25S6xouj06sF1Yvbal8eGgxocDaqwJanw4qHHVQY2rDmhsdUDjwgGNrQqoLuSXbdNMOBCoBwAKURMAZFEPABQaDTVhMOOn8QAAADDE0o7R9khMzW1R99Leqy3tUW1t71VLZ6+2d8aUTO99V4WqgFcTaoK5hkJjOKjxNe61ezugMZUBGgoAAAAAgEMKjQcAAIBBMsaotSeRayo0t0W1pT2q5rZeNbdH1dLRu9fGgse21BgOamJtUBNrK3KXSQXT4eDI/jYMAAAAAODwROMBAACgH45jtLMrro2tPdrU2qONrVFt3O1eb2rtUTSRLru8z2NpUm2FmupDmlxXocl17vWkTFNhXHVAXo99kJ4NAAAAAAAHD40HAABw2HIco22RmDZlGgobW3u0cXePNrVGtamtR7GkU3JZy5Iaw0E11YU0ub5CTXUhNdWH1FTnNhvGh4PycAgkAAAAAMBhiMbDKNPe3q50Ov8NTMdxN5hEo1Ht3r07Nz8YDKqqquqgjw8AgOHQE09pw+4erdvVrXW7erR+V7fW7+rR+t3dZZsLHttSU12FpjZUalpDSFMbKjV9TKWmNLh7LwS8noP4LAAAAAAAGBloPIwy8+fP16ZNm/rMv+OOO3THHXfkpq+++mr96le/OogjAwDgwDLGaGtHb1FjYV3menskVnI5n8dSU31I0xoqNbUhpOljKnONhom1FfJxOCQAAAAAAAaFxgMAABhRHMdtMKzd2a13dnTp3Z3dendHl9bu7FZPmfMuNFT6NXNslWaMrdSMsZWZ21VqqqvgXAsAAAAAAAwhGg+jzMaNG4d7CAAADIlsg+HdnV16d0e33tnRrbU73UZDqRM7e21L08ZUasaYSs0cV5W7njmmSjUh30F+BgAAAAAAHJ5oPAAAgGHXGU1qzfaI1mzvyl2/vb2rZIPB57E0fUylZo2v1uxx1Zo1vkqzx1dpakMlh0YCAAAAAGCY0XgAAAAHTTLtaP2unnyTYZt7va2z/3Mw+DyWZoyp0qzxVZo1rlqzx7u3aTAAAAAAAHDoovEAAAAOiM5oUqu3derNlojebInore1dWruzS8m06Tc/qbZCR02o1pGN1ZrTGNacxmpNG0ODAQAAAACAkYbGAwAA2C/GGG2PxLR6a0SrWyJ6c1unVrdEtKW9t998VcCrOY2ZBsOEsI5qrNbsxmqFg5yDAQAAAACA0YDGAwAAGDDHMdrQ2qPVLRGtbnH3ZljdElFbT6LffFN9heZOCOvoiTWaOyGsIxurNbmuQpZlHeSRAwAAAACAg2VIGw9dXV165ZVXtHPnTknSuHHjNH/+fIXD4aF8GAAAcBAYY7SpNao3tnZq5ZYOvbHF3ZOhO57qk/XYlo4YW6WjJ4Y1d2Km0TAxrJoK9mIAAAAAAOBwMySNh9dee01f//rX9dhjj8lxnKL7bNvWeeedp29+85uaP3/+UDwcAAAYYsYYbWnv1RtbOvXG1g6t3NKpVVs7FYn1bTIEfbaOmhDW0ROL92QI+jzDMHIAAAAAAHCo2e/Gw5133qlrr71WqVRKxvQ9WWQ6ndaf/vQnPf744/rpT3+qa665Zn8fEgAA7KedkZhea+7Qa80dWrm1Uyu3dqojmuyT83ttzZ0Q1rGTazRvUo2OnVyjI8ZWycsJnwEAAAAAQAn71XhYtmyZPv3pT8txHM2aNUs33HCDzjjjDE2aNEmStHXrVv3lL3/R97//fa1Zs0af+cxnNG/ePJ100klDMngAALB30URKK7d06rXmDr2+pUOvbe5QS2esT87nsXTUhLCOmVTjXibXaPb4avloMgAAAAAAgEHYr8bDbbfdJsdxdNppp2np0qUKBoNF98+YMUMzZszQlVdeqcWLF+vpp5/Wbbfdpoceemi/Bg0AAPqXdozW7uzWa83teq25Q69u7tA7O7rk7LFTom1Js8dX67jJtTquqVbHTKrR7MYqBbwcLgkAAAAAAOyf/Wo8/O1vf5NlWfrJT37Sp+lQKBAI6Mc//rHmzp2rv/3tb/vzkAAAoEBbT0KvbGrXK5vdy8otnepJpPvkGsNBHd9Uq+On1Oq4ybU6ZnKNqgJDcqonAAAAAACAIvu1xaGnp0fhcFhHHnnkXrNz5sxRTU2NotHo/jwkAACHrbRj9Pb2rlyT4dXNHdqwu6dPrtLv0TGTa3R8U53bbGiqVWNN6S8IAAAAAAAADKX9ajxMmTJFmzZtkuM4su3yx39Op9OKxWKaOnXq/jwkAACHjY5oQq9u7sg1Gl7b3NHv3gwzx1bqhKl1WjClTvOn1OmIcVXy2NYwjBgAAAAAAGA/Gw8f/vCHdfvtt+vhhx/WxRdfXDb78MMPKx6P65JLLtmfhwQAYFQyxmhTa1Qvb2zTik3tenljm9bt6n9vhvlT6rRgSq3mT63T/KZa1Yb8wzBiAAAAAACA/u1X4+Gmm27SQw89pM985jOqr6/Xaaed1m/uf//3f/XZz35Wc+bM0Y033rg/DwkAwKiQTDt6syWilze2afnGdi3f1K7d3fE+ueljKrVgSp0WTK3Vgil1mj2+mr0ZAAAAAADAIW3AjYe777673/nXXnutlixZojPPPFOnnnqqzjjjDE2aNEmStHXrVj399NP629/+ppqaGn32s5/Vgw8+qKuuumpoRg8AwAjRFUvq1c0dWr6xTS9vbNdrzR3qTRYfNsnvsXXs5BqdMK1OC6fW64SpdaqvZG8GAAAAAAAwsgy48fCJT3xCllX6G5bGGD333HN67rnn+r2vs7NTX/jCF2RZFo0HAMCot6srrpc3tmnZBveyZntEjinO1FT4tHBqnRZOq9fCaXU6ZlKNgj7P8AwYAAAAAABgiAy48TBlypSyjQcAAA5nW9qjuSbDso1tWt/P+Rma6it04tR6LZxWrxOn1Wnm2CrZHDYJAAAAAACMMgNuPGzcuPEADgMAgJHDGGntzm69uqVLyza0atmGNrV0xooyliUdOb5aJ0+v14nT63XitHqNDweHacQAAAAAAAAHz36dXHqobN26Vel0WlOmTBnuoQAA0IfjGK3Z3qWXNrTqhXW79fw7HnW/+HxRxmtbmjepRidPr9dJ0+u1cGq9akK+YRoxAAAAAADA8DkkGg8LFy7Url27lEqlhnsoAAAo7Ri9tS2ilza06cX1rXp5Y5s6osmChKWA19aCKXU6cXq9Tp5er/lTahXyHxJ/VgEAAAAAAIbVIbOFxBiz9xAAAAdA2jF6syWilza06sX17qGTIrHiZnil36MTptXrxCk1Sm9fo09fcp4qKwLDNGIAAAAAAIBD1yHTeAAA4GBJO0arWzr14vpWvbi+TS9vaFNXvLjRUBXw6sRpdTp5RoNOnl6veZNq5PPYSiaTWrp0jfxee5hGDwAAAAAAcGij8QAAGPUcx+jNbZFMo6FVL21oU9ceezRUB7w6aXq9Tp5Rr1NmNGjuhLC8HpoLAAAAAAAAg0XjAQAw6jiO0Ts7u/TCula9sM5tNHT2Josy1UGvTp7uNhlOmdGgoyaE5bGtYRoxAAAAAADA6EHjAQAw4hljtG5Xt55f15o7fFJbT6IoU+n36KRMo2HRzAYdPbGGRgMAAAAAAMABQOMBADDiGGPU3Nar59ft1vPrWvXC+lbt6ooXZSp8Hi2cVqdFMxu0aEaDjplUw6GTAAAAAAAADgIaDwCAEWF7Z0wvrN+t59e26vl1rdra0Vt0f8Br64SpdVqU2aPh2Mm1nAAaAAAAAABgGNB4AAAcklq743pxfZueX7dbL6xr1frdPUX3+zyWjm+q1aKZY/SemQ2aP6VWAa9nmEYLAAAAAACALBoPAIBDQlcsqZfWt+n5da16ft1urdneVXS/bUnHTKrJNRoWTqtTyM+fMQAAAAAAgEMNW2wAAMMilkxrxaZ2Pb9ut55b26qVWzuVdkxRZk5jtRbNbNB7Zo7RSdPrVVPhG6bRAgAAAAAAYKBoPAAADopk2tEbWzpy52hYsbldiZRTlJk+pjLTaHBPCN1QFRim0QIAAAAAAGBfDbrxkEqlFI1GJUnhcHhAy0QiEUlSZWWlPJ6+x9+ePHmygsHgYIcCADiEOY7RW9sjemFdq55bu1vLNrSpJ5EuyjSGg3rPEe4eDe+Z2aCJtRXDNFoAAAAAAAAMlUE3Hj760Y/qoYce0oc+9CE9+OCDA1rmmmuu0UMPPaTLL79c99xzT5/7X3755cEOAwBwiDHGaMPuHj23rlUvZE4I3R5NFmXqQj4tmtmgRTPH6NSZDZo+plKWZQ3TiAEAAAAAAHAgDKrxsHr1aj344IOqqanRL3/5ywEv9/Of/1xPPfWUfvvb3+rmm2/WrFmzBj1QAMChp6Wj1z0Z9Nrden5dq7ZHYkX3V/o9Oml6vU49YowWzWzQUY1h2TaNBgAAAAAAgNFsUI2He++9V5J0/fXXq7a2dsDL1dXV6XOf+5xuvfVW/frXv9aSJUsGNUgAwKGhtTuuF9e36bnMHg0bdvcU3e/32Dphap3eM7NB7zmiQcdOrpXPYw/TaAEAAAAAADAcBtV4ePbZZ2VZli655JJBP9DFF1+sW2+9Vc8888yglwUADI9ILKll69vcvRrW7daa7V1F99uWdOzkWr1nZoNOPWKMTphap6Cv77l8AAAAAAAAcPgYVOPhnXfekW3bmj9//qAf6Nhjj5Vt21qzZs2glwUAHBy9ibRWbGrX8+t267l1rVq5pUOOKc7MaazOnQz6pBn1Cgd9wzNYAAAAAAAAHJIG1Xjo6OhQbW3tPp0I1LZt1dbWqrOzc9DLAgAOjETK0etbOvT8WnePhlc3dyiRdooy08dUatHMBr1nZoNOmdGgMVWBYRotAAAAAAAARoJBNR5CoZC6urr2Hiyhu7tbFRUV+7w8AGD/pNKOVrVE9MK6Vr2wvlUvb2hTbzJdlJlQE9SimQ06daZ7QuiJtdRtAAAAAAAADNygGg/jxo3T2rVrtW7dOs2cOXNQD7Ru3TolEglNnTp1UMsBAPZd2jF6a1txo6ErnirK1Ff6c3s0vGfmGE1rCO3Tnm0AAAAAAACANMjGwymnnKK1a9fqwQcf1A033DCoB3rggQckSSeffPKglgMADJzjGL29oyvXaHhpfasiseJGQzjo1ckzGrRoRoPec0SDZo+rlm3TaAAAAAAAAMDQGFTj4YILLtA999yjO+64Q1dccYUmTJgwoOVaWlr03e9+V5Zl6YILLtingQIA+jLGaO3Obr2wvlUvrGvVSxva1NaTKMpUBbw6aXq9Fs1o0KKZDTpqQlgeGg0AAAAAAAA4QAbVeLjkkks0a9YsrV27Vueee64eeuihvR5yae3atbr44ou1e/duzZo1Sx/5yEf2a8AAcDhzHKN3dnbppfVtenF9q5ZtaFPrHo2GkN+jhdPyjYZ5E8PyeuxhGjEAAAAAAAAON4NqPNi2rbvuukunn366Vq9erWOPPVZXXHGFLrroIs2fP1/19fWSpLa2Nr366qt66KGH9Jvf/EbRaFSBQEC/+tWvOG44AAyC4xit2d6llza05hoN7dFkUSbos3XC1Lpco+HYybXy0WgAAAAAAADAMBlU40Fyz/Nw33336corr1QkEtEvfvEL/eIXvyiZN8aoqqpK99xzjxYtWrRfgwWA0S57MuiXNuT3aOjsLW40VPg8WjitTqfMaNDJ0+t17ORa+b00GgAAAAAAAHBoGHTjQZIuvPBCLV++XDfddJMeeOABOY7Tb862bV166aW69dZbNWvWrP0aKACMRvFUWiu3dGrZxjYt29CmFRvb1RUvPhl0ZebQSSfPqNfJ0xt07OQa9mgAAAAAAADAIWufGg+SdMQRR+j3v/+9du7cqaefflqrV69Wa2urJKmhoUFHH320Tj/9dI0bN27IBgsAI113PKVXNrXr5Uyj4bXmDsVTxc3bqoBXJ06r08kzGnTKDM7RAAAAAAAAgJFlnxsPWePGjdNll102FGMBgFGntTuulze6jYaXN7ZpdUtEaccUZRoq/TpxWr1Omu5e5jRW02gAAAAAAADAiLXfjQcAgMsYo3W7erRiU5tWbGrX8k3tWr+rp09ucl2FTso0Gk6cXq8ZYyplWdYwjBgAAAAAAAAYejQeAGAf9SbSen1Lh1ZsateKTe16ZXO7OqLJPrnZ46tyezScOK1eE2srhmG0AAAAAAAAwMFB4wEABmh7ZyyzJ0ObXtnUrtUtEaX2OGxS0GfruMm1OmFqnRZOq9P8pjrVVfqHacQAAAAAAADAwUfjAQD6EU2ktHJLp15r7shdtnXG+uTGhwNaOLVeJ0yt0wlT6zR3Ylg+zs8AAAAAAACAwxiNBwCHvbRjtHZnt15rbtdrzR16dXOH3tnRpT12ZpBtSUdNCGvh1DotmFqnhdPqNbEmyPkZAAAAAAAAgAI0HgAcVowx2tYZ0xu5vRnatXJLp3oS6T7ZCTVBHTe5VsdPqdXxTbU6ZlKNKgOUTQAAAAAAAKActqABGLWMMdrS3qtVWzu1qqVTK7dGtHprp1p7En2yIb9Hx06u0fFNdTq+qVbzp9RqfDg4DKMGAAAAAAAARjYaDwBGBWOMNrdFtXJrp1ZtjeSaDR3RZJ+sx7Y0a1yVjm9y92Q4fkqtZo2rlsfmkEkAAAAAAADA/qLxAGDEiSXTemdHl9Zs79Lb27v0ZktEq1o61RVL9cn6PJZmj6/WMZNqdPSkGh0zqUZzGqsV9HmGYeQAAAAAAADA6EfjAcAhy3GMmtujWrO9S2u2dentHRGt2dalja09fU78LEl+r62jGqtzDYZ5E2s0u7FKAS9NBgAAAAAAAOBgofEwCnV1del73/ueHnjgAW3YsEEej0ezZ8/WRz/6UX3uc5+T3+8f7iECRYwx2hGJa92ubr27o0tv7+jSW9u69M6OLkX7OemzJNVX+jWnsVpHNlbrqMawjp4U1uzx1fJ57IM8egAAAAAAAACFaDyMMps2bdJpp52mjRs3SpJCoZDi8biWL1+u5cuX695779VTTz2lurq64R0oDkuxZFobW3u0fleP1u3s1rpd3Vq3q0frd3Wrp0SDwe+xNWt8Va7BcGRjteZMqNbYqoAsi3MyAAAAAAAAAIcaGg+jSCqV0oUXXqiNGzdqwoQJuvvuu3XWWWfJcRzdf//9+vSnP61XX31VV1xxhf70pz8N93AxSqXSjrZ1xtTcFtXG1qjW78o3GJrbozL9HCJJck/4PKU+pJljK93mQmNYR02o1rSGSnnZiwEAAAAAAAAYMWg8jCJ33XWXVq5cKUl64IEHtGjRIkmSbdu67LLL5DiOLr/8ci1dulRPPfWUzjzzzOEcLkYoY4zaehJqbu/V5raomrOX9qg2t0XV0hFTur8TMGRUB7yaMa5KM8dWaubYKs0cW6UjxlVqSn2l/F4aDAAAAAAAAMBIR+NhFLnrrrskSaeffnqu6VDoox/9qG666SZt2LBBd999N40H9GGMUXc8pR2RmLZ3xt3rSEw7IzG1ZPZiaG6LljwsUpbfY2tyXYWa6kOaUdBgmDmukkMkAQAAAAAAAKMcjYdRIhqN6rnnnpMknX/++f1mLMvSeeedp5/85Cd64oknDubwMMySaUft0YQ6okm19STU2p3Qjkgsd3GbC3Ftj8RKnsy5kGVJ46uDaqp3mwtNdSE11Yc0pT6kpvoKja8OyrZpLgAAAAAAAACHIxoPo8Rbb70lx3EkSfPmzSuZy963fft2tbW1qb6+/qCMD/vHGKN4ylFPPKVoIq3ueErRRErd8bS6Ykm1R5Nq70kUNRc6ogm1RRPq6EmqK54a1OOFg16NDwfVWBPU+HBQ48MBNdZUqCmzF8Ok2goFfZ4D9GwBAAAAAAAAjGQ0HkaJlpaW3O1JkyaVzBXe19LSQuNhAJZvatc7nZZq1rXKtj0ykhxjZIyR42Ruy20OOCZ7n5R2jBJpR4mUo2Thddr0M8+9nW0u9CTS7nXmEk2klSpz3oSBsCyptsKnupBf9ZV+ja8Janx1UI01gUxzIajGcFDjwgGF/JQGAAAAAAAAAPuGrYujRFdXV+52KBQqmSu8r3CZQvF4XPF4PDcdiUQkSclkUslkcn+HOuJcd+9r6uj1SG+uGO6hSJKCPluVfq9Cfo8qA15VBTyqC/lVF/KpNuQ2FtxrX9H8cNAnz4AOf2QOy98zMFDZ9wfvEwDUAwCFqAkAsqgHAAqNppowmOdA4wF93HbbbVqyZEmf+U888UTZpsZoVe/1qKLC3WPAUsG1ys0zsizJa0le2732ZK6ztz25+0z+ti0FbCnokQIeKeAx7rWdnZbc3kGi/8GmJEXcS1zS9swFwNB78sknh3sIAA4R1AMAhagJALKoBwAKjYaaEI1GB5yl8TBKVFdX526XewEU3le4TKEbb7xRX/jCF3LTkUhETU1NOueccxQOh4dgtCPL2Wcn9eSTT+rss8+Wz+cb7uEAGGbJJDUBgIt6AKAQNQFAFvUAQKHRVBOyR8YZCBoPo8TEiRNzt7du3apjjz2239zWrVv7XaZQIBBQIBDoM9/n8434N8f+ONyfP4Bi1AQAWdQDAIWoCQCyqAcACo2GmjCY8dN4GCWOOuoo2bYtx3G0atUqnX/++f3mVq1aJUlqbGwc8ImljXFPajyYjtZokkwmFY1GFYlERnxxALD/qAkAsqgHAApREwBkUQ8AFBpNNSG7fTi7vbgcGg+jRCgU0qmnnqpnn31Wjz32mG644YY+GWOMHn/8cUnSOeecM+B1Z09C3dTUNDSDBQAAAAAAAACMSF1dXaqpqSmbofEwilx99dV69tln9fTTT+ull17SySefXHT//fffr/Xr10uSrrrqqgGvd+LEiWpublZ1dbUsyxrSMY8E2XNcNDc3H5bnuABQjJoAIIt6AKAQNQFAFvUAQKHRVBOMMerq6ip5CP9ClhnIfhEYEVKplBYsWKCVK1dq0qRJuuuuu3TmmWfKcRw98MAD+tSnPqVIJKLzzz9fS5cuHe7hjhiRSEQ1NTXq7Owc8cUBwP6jJgDIoh4AKERNAJBFPQBQ6HCtCezxMIp4vV498sgjOv3007Vx40adddZZCoVCchxHsVhMkjR//nzde++9wzxSAAAAAAAAAMBoZQ/3ADC0pk2bpjfeeEM333yz5s2bJ8uy5PP5dMIJJ+i73/2uXnzxRdXV1Q33MAEAAAAAAAAAoxR7PIxC1dXVWrJkiZYsWTLcQxkVAoGAbrnlFgUCgeEeCoBDADUBQBb1AEAhagKALOoBgEKHa03gHA8AAAAAAAAAAGDIcKglAAAAAAAAAAAwZGg8AAAAAAAAAACAIUPjAQAAAAAAAAAADBkaDwAAAAAAAAAAYMjQeAAAAAAAAAAAAEOGxgMAAAAAAAAAABgyNB4AAAAAAAAAAMCQofEAAAAAAAAAAACGDI0HAAAAAAAAAAAwZGg8AAAAAAAAAACAIUPjAQAAAAAAAAAADBkaDwAAAAAAAAAAYMjQeAAAAAAAAAAAAEOGxgMAAAAAAAAAABgyNB4AAAAAAAAAAMCQofEAAAAAAAAAAACGDI0HAAAAAAAAAAAwZGg8AAAAAAAAAACAIUPjAQAAAAAAAAAADBkaDwAAAAAAAAAAYMjQeAAAAAAAAAAAAEOGxgMAAAAAAAAAABgyNB4AAAAAAAAAAMCQofEAAAAAAAAAAACGDI0HAAAAAAAAAAAwZGg8AAAAAAAAAACAIUPjAQAAAAAAAAAADBkaDwAAAAAAAAAAYMjQeAAAAAAAAAAAAEOGxgMAAAAAAAAAABgyNB4AAAAAAAAAAMCQofEAAAAAAAAAAACGjHe4B4BDn+M4amlpUXV1tSzLGu7hAAAAAAAAAAAOMmOMurq6NHHiRNl2+X0aaDxgr1paWtTU1DTcwwAAAAAAAAAADLPm5mZNnjy5bIbGA/aqurpakvuCCofDwzyagy+ZTOqJJ57QOeecI5/PN9zDATDMqAkAsqgHAApREwBkUQ8AFBpNNSESiaipqSm3vbgcGg/Yq+zhlcLh8GHbeAiFQgqHwyO+OADYf9QEAFnUAwCFqAkAsqgHAAqNxpowkMPx03gAAAAAgFHGGCPHSCnHkeNIaWPkGCPHMUo7xp12JMe40/lrd56Tud/IyOTmudfZdTuZfHbaKD9tJCmXl4zyt5XLucu441Xmlrt8/nnskTEaEv39r7znPEtW0fzsP9hW4TxZudvpdFqvt1ryvrlDXq83k7NyecvKrNNS3/tkybaUuc9dp21Zmfuyj+dmssvl7s8ub+fXY/WTszMDte38/Oxjurfz8915BfMz6yzMZR8DAACgPzQeAAAAAGAPxhgl0o4SqcwlczueKr7Ozk+msxeTu+3OL5hOO0qm3OmU496XSjtKOkbptMnNSzvZjHEvaUepzP3pzDwnc51tIrjLZ25n5mM4ePTLd14f7kEcNLkGiYobHNmmhfaYtqx8Y6SwqVGc2bPhYRU0QfacLsjbxY+x17zVT94eZD63/sw8e5D5AY+//59P0fOzB5e3BrLOzLz+GlH9rQ8AgEI0HgAAAAAc8owxiqccxZJp9SbT6k2kFU2ki6aLrpNpxRJpxVKO4sm0YklH8ZR7HUulFe/nOp67dpsEo5llSZ7shkY7c9u25LFLb3wcyAbiwm/3ZzdIK7s+FWykLPjmf3Y8ffcw6DtPKr+Bc2+bPvdsx5gSu1BkZ2f3+Cg5r2CljnHU2tauurq63H25PTkye4Fk9+AwJn9fdgzZPUuy83L5gtv5vUYK9yYp2IMkk83e52QexNljvuln3r4wxt2bpuCngcPYQJoV/TUtcstIuQZM0TIq0aTRwJokRU0WFTZL9lwu+1jqZ577uNk9jwqfQ9E4M80n4zhav9nWmiffldfr6WcPpPyyhXsq5X4Oe/zMCutr372Tso+d32OqsNZmH69wr6ncnlEl8lbRssXryDxsfmx7LFM0DhU+z76Po+zPTHuOp3gdhY+V/R3vuddYf8sV/12iOQYcbDQeMHA9PZLH03e+xyMFg8W5UmxbqqjYt2w0WnrfasuSQqF9y/b2Sk6Zfyz9/oFnKyvzt2MxKZ0emmwolP9vKx6XUqmhyVZUKPPpSUokpGRyaLLBYP61MphsMunmSwkEJK938NlUyv1ZlOL3S9lj7A0mm067v7tSfL7862cwWcdxX2tDkfV63Z+F5L4notGhyQ7mfT/aakQyKU8s5o7N5yt+L1MjBpalRrioEYPPHoI1wo7H8/WgP4dxjUg7Rt3xlKLxlLpsn7oSjrrjKfV0RdXbE1M0kVI0kc5d98TdpkGHbPUkpZ5ESoloTPHemHoTjqKJlPb8En/c65NjuzXCm07Jly493oTXp/QAs2mvT8pkPU5a/lRSPo8lv8eWz2vL77UU8Hrk99iyAgHZAb8CHlsBK60Kk5bPY8tv2/J5LHk9tnxeSz7bkh0IyBMMuPcbR4G0u16vbcnjseW1M3mPJcvvkycQlM9jyWMcBVIJeexM1rbksW3ZtuS1bdl+v7zBgDtfRt54THYma9uWPFZBQ8HvkycYcDfAUCPy00NQI5LJpB5/4gmd++Fz88dvHsz7fphrhDFGTiwuk0zmDqsl5Q+zZYyRUxHKNCskE4vJSabcZkfBIbqyjY10MCjHstymSTwuk0jKUf4QX7l1O0bpYIWMZWXW645hz0N4ZQ/zlfIFlbZt91eQiEuJlLte0/ewYGmfX2nb496XSMhOJnOHCNszn/S59cQxkpIJKZHMNHL2yDtGCa+7XmOMlErJSsRzP6NszzKbT3g8Snl8coyRlUrKTiSLf6bGKJ3pLCVtn5KezHjTafky690z7zhS0vYomVmv0in5kok9DomW/50kLK+SHq+7J5TjyJ+IFx0CrXD9CdujuO2VMZJlHAWTpT9PpW2PEt7Ma90YBRJ9PyMZSel+shXJ0p+nHNtW3Jv/P7wiUfoz0qCylqW4L7BP2WAyJqtEiTCWFPMF+80+t+GtstlAMi67TOev17+P2VRCdpl6MqisL5D7bOBPJeVxSteTwWRjPr+M5X6O8KWT8papU4PJFn422DO7Z0Mi4fPJ2F5ZluRzUvKn030y2SZ50uuX4/XIkuRz0vKlk5mnWnxYPEuWUl6/HI/bcPKk0/I7iZJNkaTXJ8fjzWRTCqSTuXWqcByS0j6fHK9Xlix5TFr+ZCL387b2eH6Ox6u0z+c+pkkrkHkv99eoSXu97mcfSbYx8ifj+cffYwyO16u01+8u6zi5rKV8JjvteD1K+fzuOiQF4rF+fw+SlPZ65PgC7uMaI388tscY8us2tlcpfyA3zx+LFmStouXkcbPZZX2xaJ9Mridle5QKBHO/92xWBZls/rgp9Tp9/rT8C29vnyMK/1cYym2Ww/E5otznqz0ZYC86OzuNJNOZP6xq8WXx4uIFQqH+c5IxH/hAcXbMmNLZhQuLs1Onls7OnVucnTu3dHbq1OLswoWls2PGmEQiYR5++GGTSCTc8ZfKhkLF6128uHR2z7fepZeWz3Z357NXX10+u3NnPnv99eWzGzbks1/6UvnsqlX57C23lM8uW5bP3n57+ezTT+ezP/pR+eyjj+azd95ZPnvfffnsffeVz955Zz776KPlsz/6UT779NPls7ffns8uW1Y+e8st+eyqVeWzX/pSPrthQ/ns9dfnszt3ls9efXU+291dPnvppaZIueworxFFqBEuaoSLGpFXLjuCa0QikTBtRxxROjuCa0Q67ZjYZ64tm/3hz58wX7zvNfOZu182/33O5WWzZ13zYzP1y4+aqV9+1Pzg1I+VzV541fdz2W+d9smy2c9e813zgdv/Ys79wV/N//d3ny+bfeRb/5/5+f+uM3e/sNG8dPP3ymZ33/lrszMSM529CRP/ze/K/8yoEe6FGmGMZHrGjnX/b8jic4SLzxGuEVQjHMcx6XXry2Zjn7nWtHXHze6umNm1vrlsNnLZ5ebdHV3mne0R8/a6bWWzbYv/j1m2odW8uG63eWHd7rLZne8/0zy+apv588ptZukbLSYZrCiZ3bHgFPO7ZZvMb17aZO59cZPpra0vnT3yGPPTZ9aa/3x6rfnRX941neMnlczumjLT/Nuf3zLfXvqm+daf3jQ7p8ws/dzGTjRfeeAN85UHXjf/cv/rZvPM0vUkUl1rrv/1CnPdr5ebz9693KyZs6D078IfNFf84kXz8Z+/aD72sxfMK/PeU/bn9n/+41lz4X88ay74f8+aZ48/rWz2/G8tNafd8bR5/+1/MUtPOLds9qwb7zcn/OuTZsE3nzC/P+nCstkz/vFXZvZNS82sm5aan598Sfn1HqDPEZd97Nu57NfOLv+55xOX3pLLfnHxP5fNXvehr+Sy133oK2WzX1z8z7nsJy4tX/++dva1uexlH/t22ey3TvtkLnvhVd8vm/3BqR/LZc+65sdlsz896eJc9tRr/6ts9q75H8xl53/u3rLZ++edmcvO+fwfymYfPfLUXHbql8vX1admLCzK9vgCJbMvNM0ryu6uCJfMbjni6OK/tXv5HFG0bXGEb4/olPudgs7OTrM37PEAAAAAjGI7IzG1dznqiCY0uaNXk8pkP/jvz2qzt1Ld8ZSWvNysq8pk71/RrC017rfnFnSU2WNHUk3Ipyn1IVUFvJpUW1E2+3/PmKXEggUK+T2aaS2Xnimd/emVJ0inneZO+FZK95XOXnjcJOl9M9yJNfVlx9BQ6ZeqM9909dplswAwGlmWJcsuf2iagNdWoDKzt0FvoGy2OuhT9bgqd6KnfF2tC/l14rTydTprbFVA5xzdmJ9RZszjqgO67MQp+Rll6vu46oA++4GZ+RnB0pvPxlQF9OXz5uRnVJX+WdSFfLrt4mPyM74TKpmtDnj1448vyM/4r2ppTf/ZgNfWPX9/cn7Gw7XSqpKr1h//8b35if8dI71WOrv0n96f//bz6rukFaWzT37+A9LYse7E9oelZaWzT33xA9K0ae5E/C/SS6Wzj/3z+2XmzpWRZC9ZJj1XOvubT52i9AkLZWTk/8EbZT9H/PjyBYq/9/0ykkI/e0d6snT2WxfNU/Ts98sYqfp3zdLS0tkvnzdH115wqoyRwo/ukv5YOnvdB2bq0ktPkTFS7dOd0h9KZ688ZarOuPxESVLNsrj029LZixdM0vyPL5CRFF5pS3eXzp57dKOm/N1xkqSqtUHpl6Wz7581RtUfdl/DoZYa6aelsydOq9MtF86VMVKgvVX6j9LZYybV6Cvnu+8jTzQq/aB0dvb4an3h7NnuVnAZ6Tuls9MaKvUPp7vvZWMk7w9Lv+8n1FboM++fIWOMJCn4E49UYsfQygCb1AfCMtmfJlBCJBJRTU2NOltaFA6H+wZG0O7P/Wb3sitS0u/X0qVLtXjxYvlSqcPqEAn7nOUwKi4OozL47AioEclkUo8//rjOPTdzGIVD6BAJkqgR1AhqRKnsAagRyWRSjz30kM4755z8YVX2NIQ1Iu0YdUQT6ogmtNv41B5NqLUnoUh7l9q7etXRk1RbNKH2aELtPQl1RFPuuQ724xAJIduousKrcMCr6gqfqoM+hYM+VQc9qqipVjgUUHXQq7DHUbVtVBXwqjLoVbXfp8qgV5UBjwJeDzWivyw1Ij89SmpE/lBLHx6Rh1qSxOcIagQ1olR2kDUimUgU/89QKkuNcG9TIwafpUbkp0dAjUj6fPlti8nkkG2zHI4aEYlEVDNxojo7O/vfTlyA9gwGrrKy+IVXLjeYdQ5U4RtvKLOFhaI/hX+k9pYtVFjYhjIbCOSL8VBm/f7i81kMR9bnK32M7P3Jer35P/pDmfV4Bv4aHkzWtg9M1rIOTFY6NLIHq0Ykk0oHg+7Y9nwNUiMObJYa4aJG7Fv2ANUIJxDovx70p58aEU+ltbs7od1dce3evEO7u+Pa3Z3Qrq545rY73dodV0dvsuT/KH1ZkuWT/D7ZllRT4VNdyK+akE+1FT7VhvyqqfCptmC6NuRTuMKnmopsc8GroK+f83vtL2qEixqRdyhkh6JGJJNK7/l3dTCfDfgccWCz1AgXNWLfsoOtET5f6f8ZClEjXNSIwWepEXmHQnZvNaJw2+JQbrPc1+z+1IhyDYs90HgAAAAAhpAxRpFYSjsjMe3simvHHte7Im5DYVd3XF2xMt8ELCEc9KqhKqC6kE/1lQHVV/Z/XRdyGwrVAa/svRwuAwAAAACGEo0HAAAAYIBiybR2RGJq6Yhpa1u3/rrV0itL12h3d1I7u2LaEXEbDPFUmd2c9+DzWGqoDGhMtV9jqgIFF7/GVru3G6r8qq/0qy7kl8/DOQcAAAAAHNpoPAAAAABymwrbO2Nq6ezV9s6YtnXGtK3odkxtPXsez9cjbd7c7/rCQa/Gh4MaFw5ofHVQY7PXmWbC2EyjoabCJ8tijwQAAAAAoweNBwAAAIx6xhh19ia1pb1XWzt6tXXP647efpoK/Qv6bE2oqdD4ar9SXa2aP2eGJtSGipoM48KBA3N+BAAAAAAYAWg8AAAAYMQzxqgjmtTmtqg2t0UzDYZoUYOhJ7H3E6FV+DyaUBvUhJqgGsMVmlgbVGNN8XR2D4VkMqmlS5dq8bmz5RvoCQYBAAAA4DBA4wEAAAAjQjyV1tb2Xm1ui6o502BobstPd8X3fqLmhkq/JtVVaFJt5lJXocl1IU2qLW4qAAAAAAD2HY0HAAAAHDJ64iltbO3Rxt3RzHWPNrVFtaUtqm2RmIwpv/y46oCa6kNqqqvINBhCRY2GCj+HPwIAAACAA43GAwAAAA6qnnhKm1rdxsKG3T3alGk0bGjt0a6ueNllK3weTakPqak+lLmu0JTM7cl1IRoLAAAAAHAIoPEAAACAIZd2jLa0R7V+V4/W7erWul09Wr+rWxt292jnXpoLdSGfpo2p1LQG9zK1IaQpDSE11YU0psrPoZAAAAAA4BBH4wEAAAD7LBJLan2mqbBuV3eu0bCxNapEyim5XG3Ip2kNlZo+xm0sTC9oNNSEOFEzAAAAAIxkNB4AAABQljFGrT0JvbujW2t3dundnd16Z0eX1u0qf2gkv9fW9IZKzRxXqRljqjRzXKWmj6nStIaQakP+g/gMAAAAAAAHE40HAAAASHIbDLu64npnR7fezTQY1mZut0eTJZcbVx3QjLGVmjm2SjPGVmnG2EodMbZKE2sr5LE5LBIAAAAAHG5oPAAAAByG2noSWrM9ore3d+mdHV1us2FHlyKxVL95y5Km1Ic0a1yVjhhXrdnjqzKNhkpVBzk0EgAAAAAgj8YDAADAKNabSOudHV16e3uX3s5cr9nepd3d/R8iybakaQ2VOmJclWaNr9KscdWalWkyBH2egzx6AAAAAMBIROMBAABgFHAco01tUb21LaI12yJak9mTYVNbVMb0v8yU+pCObKzWkePd5sLs8dWaPqaSBgMAAAAAYL/QeBhCr7zyiv77v/9bK1as0DvvvKNdu3YpEokoHA5rzpw5Wrx4sa677jrV19eXXMcjjzyin//853r55ZfV1tamhoYGnXTSSbr22mt1/vnnl1zuE5/4hO666669jjGZTMrr5dcOAMBI1hNPac32Lr25LaK3Mpe3t3cpmkj3m2+o9LsNhsZqzWms1uzx7qUywGcCAAAAAMDQO6j/bT766KO64IILDuZDHlS//OUv9eMf/zg3HQwGVVFRoba2Nj3//PN6/vnn9cMf/lCPPPKIFi1aVLRsOp3W1VdfrXvvvVeSZFmWamtrtWvXLj3yyCN65JFH9LnPfU7/7//9v7JjCAaDqqmpKXm/ZXGCRwAARgpjjFo6Y3qzJd9geGtbpOReDAGvnWsuHNkYzlxXa0xV4OAPHgAAAABw2DoojYcnnnhCN998s5YvX65Uqv8TFo4GJ510kqZNm6b3vve9mjNnjmprayVJ3d3devDBB/WlL31Ju3bt0kUXXaR33nmnqEHwta99Ldd0+Kd/+id9/etfV0NDg3p6evTTn/5UX/nKV/Qf//EfOuKII/R//+//LTmGyy67TL/61a8O5NMEAAAHQNox2rC7W6tbIlq1tVOrWyJa3RJRZ2+y3/y46oDmTgzrqAnuZe6Eak1rqJTXYx/kkQMAAAAAUGyfGw+dnZ1Kp9NlDxv0zDPP6Otf/7qef/55GWNG/bftr7rqqn7nV1VV6aqrrlJjY6POPfdc7dy5U48++qg+/vGPS5J2796tH/zgB5Kkiy66SD/84Q9zy1ZWVuqLX/yidu3ape985zu65ZZb9IlPfELhcPiAPx8AAHBgJFKO3tnRpdUtnblGw1vbutSb7HuoJK9t6YhxVZo7Id9kOGpCtRrYiwEAAAAAcIgaVOMhmUzq1ltv1S9/+Uu1tLRIksLhsD75yU/qm9/8pqqqqiRJb7/9tv75n/9ZTzzxhEzmOADHH3+8vvrVrw7x8EeWU045JXd7y5YtudtPPfWU4vG4JOmGG27od9l/+Zd/0Xe+8x11dHTo4YcfLtnkAAAAh5ZYMq23tkW0cmtnbk+Gd3Z0KZnue6ykCp9HcyeGdXTuUqNZ46sU8HKyZwAAAADAyDGoxsOHP/xh/fnPf841EyR3z4d///d/14oVK/TMM8/ovvvu09///d+rt7dXxhi95z3v0Ve/+lUtXrx4yAc/0jz77LO52zNnzszd3rRpU+723Llz+122vr5e48aN086dO/XEE0/QeAAA4BAUS6b19vYuvbG1U6u2dOqNrZ16Z0eX0k7fJkNNhU9HTwxr3qSaXJNh+phKeezRvYcoAAAAAGD0G3Dj4f7779fSpUslSXPmzNEZZ5whY4yefvpprVmzRn/7299088036/bbb1cymdT73/9+LVmyRB/4wAcO2OBHgng8rm3btunRRx/VzTffLEk64ogjdOGFF/abT6f7HmJhz/tWrlxZMvPUU09p9uzZ2rx5s/x+v6ZOnaozzzxT//AP/6BZs2btxzMBAACF4qm03tnerTe2dmjllk6t3Nqpt7d3KdVPk2FMlV/zJtXomEk1Onqi22iYXFcx6g9DCQAAAAA4PA248ZA98fFFF12k3//+9/L5fJLcwy/93d/9nf74xz/q29/+tvx+v371q18d9t/IDwaDucMnFTr11FP1m9/8RoFA/rjM06ZNy91etWpVv82a7du3q7W1VZJyh7nqz5YtW+TxeBQOhxWJRLRq1SqtWrVKP/nJT/TDH/5Q11133X48KwAADk9px2jtzm69vqVDrzd36I0tnVqzPdLv4ZLqK/06JtNkOGayez2hJkiTAQAAAABw2Bhw4+HVV1+VZVn6t3/7t1zTQZJ8Pp++853v6I9//KMkacmSJYd900GSGhsbFYvF1N3drZ6eHknS6aefrttvv11Tpkwpyp5xxhkKBAKKx+P61re+1W/j4Vvf+lbudiQS6XP/ggULdOKJJ+qCCy7Q5MmT5fF4FI1G9dhjj+lf/uVftG7dOl1//fUaN26cLrnkkrJjj8fjRU2T7OMlk0klk8mB/xBGiexzPhyfO4C+qAmjnzFGze29WrnVPS/D61s69ea2LkUTffdKrK3wad6ksI7JnJPhmEnhfpsMqVTqYA0fBxH1AEAhagKALOoBgEKjqSYM5jlYpvCEDWWEQiFJUjQa7ff+iooKJRIJbdq0SZMnTx7wAA4HO3fu1D333KNvfetb6ujo0Ne+9jV985vfLMr8y7/8i+644w5J0sc//nF97Wtf08yZM7Vt2zb953/+p26//XZ5vV4lk0kFg0H19vYO+PFbW1t14oknasOGDZo6dao2bNhQ9luX3/jGN7RkyZI+83/zm9/kXgcAAIwWkYS0ucfS5m5Lm7ulzd2WelJ9/04GbKOmKmlKlXEvlUb1AYkdGQAAAAAAh4NoNKrLL79cnZ2dCofDZbMDbjzYtq3GxsaSh/mZMGGCdu7cqVQqxaEESli2bJkWLVokx3H03//937rgggty96VSKV155ZX63e9+1++yp5xyio4//nj99Kc/1YQJE8oebqk/v/jFL/TpT39akrRixQotWLCgZLa/PR6ampq0e/fuvb6gRqNkMqknn3xSZ599dtHePgAOT9SEkS2WTGt1S0Svb+nMXbZ2xPrkfB5LRzVWZw6ZFNaxk2s0gxM/Yw/UAwCFqAkAsqgHAAqNppoQiUQ0ZsyYATUeBnyopYGi6VDaSSedpPe+97363//9X/3sZz8rajx4vV799re/1ZVXXqm7775br7/+unp7ezVlyhR95CMf0bXXXqtPfepTkqTZs2cP+rEXLVqUu71+/fqyjYdAIFB0Doosn8834t8c++Nwf/4AilETDn2OY7R+d49ea+7Qa83teq25Q2u29T35s2VJM8dW6bjJtTquqUbHTa7VnAnVCng9wzRyjDTUAwCFqAkAsqgHAAqNhpowmPEPeeMB5U2aNEmStHbt2n7vX7x4sRYvXtzvfcuXL5ckvec97zkwgwMAYARr60noteZ2vbq5Q681uyeBjsT6nlthTFVAxzfVav6UWh3fVKtjJ9eoOjiyP/wBAAAAAHAoGVTjYdeuXZoxY0a/9+3evVuSSt4vuXtDrFu3bjAPOeqsX79eklRdXT2o5V599VW9+eabkrRPJ+9+8cUXc7enT58+6OUBADiUJNOO3t7epVc3u42GVza3a2Nr3/NQBby2jplUo+ObanV8ptEwqbaCPTQBAAAAADiABtV4SKfT2rhxY9lMuftH8z/56XRatm2XfY5PPfWUli1bJkk67bTTBrzuaDSq6667TpJ06aWXas6cOUX3G2PKPm5bW5u+/e1vS5Kampo0f/78AT82AACHgp2RmF7Z3JFrNLyxtUOxpNMnN3NspY5vqtPxU2o1v6lWRzZWy+exh2HEAAAAAAAcvgbceLj66qsP5DhGvObmZl100UW67rrrdPbZZ2v69Om5ZkBzc7Puvfde3XrrrTLGqL6+Xp///OeLln/ppZf01FNP6aKLLtIRRxwhv9+vRCKhv/zlL/rqV7+qV199VU1NTfrxj3/c57F//etf66GHHtLHP/5xve9979O4ceMkSb29vXr88cf15S9/ObenxR133CHbZgMMAODQFU+5J4B+ZVO7Xm3u0GubO7S1o7dPLhz06vgpdZrfVKsFU+t0/ORa1YQ4ZBIAAAAAAMNtwI2HO++880COY1R4/fXXde2110qS/H6/wuGwent71dPTk8tMnz5dDzzwgBobG4uW3bZtm2666SbddNP/z97dxzdd3/v/f+a6Sdu05aKUQgsoImC9QNQjA6fohMnmGTuCbl6g7OcmbEfn5tWcTNQztgPOzbPpZG7qdGPz6Jx8kcMmDHXqdOoEQQRF5arQlhZKmzZpm6vP7480aUKbtIH0+nG/3XLLJ/m83p+8E5oXyeeV9/t9l0wmkwoKClRfX69QKCRJKisr0wsvvBArKsQLhUJ6/vnn9fzzz0uSsrOzlZWVpbq6ulh7h8Ohn/70p7riiiu65bkDAHCsDnqatWnvEW3ad0Sb9tXp/QP18gcTRzOYTdKEEbmaUlqgM0vzNaW0QCcMy5bZPHBHUwIAAAAA0F/1+uLSBw4cUCgUUmlpaW935bgUFxfr2Wef1SuvvKK33npLFRUVOnTokCwWi0pLS3X66afrS1/6kq688ko5nc527adOnarbbrtNr776qvbs2aPa2loNHTpUp512mi6//HItXLhQVmvH/1wzZ87UsmXL9Oabb2rHjh06fPiw6uvr5Xa7NX78eF144YW64YYbWNsBANDrAqGwtld4YkWGTXuPdDiaocBl05mlBTpzTIGmlObrtNH5ynH0+scWAAAAAADQBb3+Df6ss85STU2NgsFgb3fluNjtds2bN0/z5s07pvYlJSVasWLFMbUdM2aMvv/97x9TWwAAutOhxhZt2ntE7+47ok17j2jr/nq1JBnNMHVMQazYMHaoa0CvDQUAAAAAwEDW64UHKbI4MgAA6N9CYUM7Dzbo3b1HYlMn7TnsaxeX57RpSmm+prYWGU4vYTQDAAAAAAADCd/yAQDAMfE0B/TevrpIoWHfEW3eV6fGlvYjGCeMyImNZDiTtRkAAAAAABjwKDwAAIBOGYahvYd9ejdu2qSPDjbo6EGL2XaLzogbzTClpEB5LlvvdBoAAAAAAPQKCg8AAKCd5kBI7x+ojxQaWqdOOuz1t4srHeKKrM0wpkBTSwt0clGuLIxmAAAAAABgUKPwAAAAVO1pjhUZ/rX3iD6oqFcglDicwW4167RReZEiQ+u0ScNzHb3UYwAAAAAA0FdReAAAYJAJhsL6sKpBm/YdiRUb9h9pahc3LMehs6JFhjEFKhvllsNq6YUeAwAAAACA/oTCAwAAA1x9U0CbW9dleHffEb23r05efyghxmySJha5NbW10DB1TIFGFzhlMjFtEgAAAAAASA+FBwAABhDDMLT7kDeyLkPriIadBxvbxeU6rJoypkBnlubrrDFDdHpJnnKzWAQaAAAAAAAcPwoPAAD0Y03+kLbur9O7+45o0946bdp3RLUdLAI9dqhLU8cMiY1mGF+YwyLQAAAAAACgW1B4AACgH6moa4qty7B53xF9UOFRMNx+EejTR7cuAl0aWZ9hWA6LQAMAAAAAgJ5B4QEAgD7KHwxre6UnMm1Sa7GhytPcLm6E2xFZALq1yFBWnCe71dwLPQYAAAAAAEij8PDUU0/J6XRq/vz5Ge3A6NGjlZWVldFjAgDQH1U3NGvT3rrIQtD7jmjr/nq1BMMJMRazSZNHRhaBPrN1jYZR+SwCDQAAAAAA+o4uFx6uu+46jRw5MuOFh3feeSejxwMAoD8IhMLaUenRpr1HtGlfZG2G/Uea2sUVuGyxkQxTxxTotNF5ctkZsAgAAAAAAPqutM5cGIbReRAAAGjnUGNLQpFh6/46NQcSRzOYTNLJI3I1pTQykmHqmAKNG5bNaAYAAAAAANCv8JNJAAAyzB8M68Mqjza3Fhk276vTvlpfuzh3lrW1yBAZzXB6SZ5ys2y90GMAAAAAAIDMofAAAMBxqqxv0uZ9kbUZNu+r0/sH2q/NYDJJJxXmRKZNKi3QmWPydcKwHJnNjGYAAAAAAAADC4UHAADS0BwI6VOP9JvX92jrgciohipPc7u4PKdNU0rzNaWkQFNK83V6Sb7ynIxmAAAAAAAAAx+FBwAAkgiHDe061KjN++q0ZX+d3iuv04eVDQqGrdIHO2NxFrNJE4tyEwoNrM0AAAAAAAAGq7QKDwcPHpTFYjnmBzOZTAoGg8fcvq/btGmTXnjhBb377rvauXOnampq5PF45Ha7NXHiRM2ZM0eLFy/WkCFDkh5jzZo1+vWvf6133nlHtbW1Gjp0qM455xwtWrRIl1xySad9+PTTT7VixQqtX79elZWVys3N1ZlnnqlvfOMbuuyyyzL5dAFgwKlpaNF75XV6r/yItpTXa8v+OjU0t/9/K9dm6NzxI3TmmCE6szRfp47Ok8tOLR8AAAAAAEA6hhEPhmF0Rz8GhMcff1wPP/xw7HZWVpacTqdqa2v1xhtv6I033tCDDz6oNWvWaNq0aQltQ6GQrr32Wq1atUpSpEiTn5+vmpoarVmzRmvWrNGNN96on//850kff926dZo/f758vsgCpm63W7W1tVq/fr3Wr1+vhQsX6rHHHuMXuAAgyecP6oMKj97bV9dabKjTgbqmdnFZNrNOHZWnM0oi0yWVjczRe/94WV/4whmy2Zg6CQAAAAAA4GhpFR6ys7N1yy23dFdf+r1zzjlHY8eO1YwZMzRx4kTl5+dLkhobG/XnP/9Zt956q2pqajR37lzt3LlTeXl5sbZLliyJFR2+/e1v6wc/+IGGDh0qr9erlStX6nvf+55+8YtfaPz48brpppvaPfbu3bt1+eWXy+fzafr06Xr88cc1YcIENTY26v7779d9992nJ554QhMnTtTtt9/eI68HAPQVgVBYH1U1aMv+Om1tHcmw82CDwkfV0qMLQJ8+Ol9nlObrjJJ8TRiRK5vF3HasQEBbqN8CAAAAAAAklVbhIScnR0uXLu2uvvR7CxYs6PD+nJwcLViwQEVFRZo9e7aqq6u1du1aXXXVVZKkQ4cO6Wc/+5kkae7cuXrwwQdjbaPFnpqaGi1fvlxLly7VddddJ7fbnfAYd999t7xer4qKirR27dpY0SMnJ0f33nuvqqqq9Oijj2rZsmX6+te/roKCgsy/AADQB0TWZfBqS3mdtu6v05b99dpe6ZE/GG4XW5jr0OklkQLDlJLIlEm5WYxiAAAAAAAAOB5MSN2Dzj333Nj2/v37Y9sbN25US0uLJOm2227rsO3tt9+u5cuXq66uTqtXr04ocni9Xj333HOSpMWLF8eKDvHuvPNOPfroo/J4PFq9erUWLlyYiacEAL3KMAyV1zbp/QP12nogMpph24F6NbS0X5fBnWXVaaPzdXpJXuR6dL6K8rJ6odcAAAAAAAADG4WHHvTaa6/Ftk888cTY9t69e2PbkydP7rDtkCFDVFhYqOrqaq1fvz6h8PD666+rqSkyL3myBajHjh2rSZMmaceOHbH1HgCgPzEMQ/uPNGnr/nq9fyBSYHj/QL3qmwLtYrNsZpUV5yUUGsYOdbHGDQAAAAAAQA+g8NDNWlpaVFlZqbVr1+ruu++WJI0fP16XXnpph/GhUCjpsaL73n///YT7t23bFtsuKytL2r6srEw7duzQBx980OX+A0BviBYZ3m8tLry/v17bKupV52tfZLBZTJpY5FbZqDydPjpSZJgwIkfWuHUZAAAAAAAA0HMoPHSTrKys2PRJ8aZPn64//OEPcjgcsfvGjh0b2962bZvOP//8du2qqqp0+PBhSVJFRUXCvujtgoICOZ3OpH0aNWpUh+2P1tLSktB3j8cjKbKgaiDQ/qTfQBd9zoPxuQM9IRQ2tOewTx9UeLS90qMdlQ3aXtmgug5GMtgsJk0YkaOy4jyVFbtVVuzWSSNy5LAmFhmMcEiBcPJC7vEgJwCIIh8AiEdOABBFPgAQbyDlhHSeA4WHblJUVKTm5mY1NjbK6/VKkmbOnKkVK1aotLQ0IfbCCy+Uw+FQS0uLli1b1mHhYdmyZbHtaCEgqqGhQZLkcrlS9im6PxqfzI9//GPde++97e5fv359p48xkG3YsKG3uwD0e8GwVOmT9ntNsUuFT/KH20+BZDEZGumSSrINleQYKs2O3Laaj0g6ItVI+2qkfT3/NCSREwC0IR8AiEdOABBFPgAQbyDkBJ/P1+XYLhcewuHwMXVmsNqzZ09su7q6Wr/73e+0bNkynXPOOVqyZInuu+++2P5hw4bppptu0v33368NGzbo6quv1pIlS3TiiSeqsrJSv/zlL/Xwww/LZrMpEAjIbO7e6UPuvPNOffe7343d9ng8Kikp0axZs+R2u7v1sfuiQCCgDRs26OKLL5bNZuvt7gD9hqcpoB1VDfqwKjKCYXtlgz6pblQwbLSLzbKZNbEoV5NH5mrySLcmj8zVhBG57UYy9AXkBABR5AMA8cgJAKLIBwDiDaSccPQP4lNhxEMPKCws1C233KLzzjtP06ZN03/913/pnHPO0Re/+MVYzI9+9COVl5fr6aef1qpVq7Rq1aqEY5x77rk644wztHLlShUUFCTsy83NldR5xSm6PxqfjMPhSJgKKspms/X7N8fxGOzPH0gmHDa0t9anHZWeuEuDDtQ1dRif57TplGJ36yVPZaPcGjcsRxZz/1r4mZwAIIp8ACAeOQFAFPkAQLyBkBPS6T+Fhx50zjnnaMaMGXr11Vf16KOPJhQerFar/vjHP+qaa67RU089pS1btqipqUmlpaWaP3++Fi1apOuvv16SNGHChITjFhcXS5KOHDmipqampOs8HDhwICEeANLV2BLUh63Fhe2VDdpR6dFHVQ1qCnS8nsKofKcmFuVGigyj8nRKsVuj8p0ymfpXkQEAAAAAAABdR+Ghh0UXeP7kk0863D9nzhzNmTOnw33/+te/JEmf+cxnEu4vKyuLbW/btk1nn312h+23bdsmSTrllFPS6zSAQaclGNKuGq8+qmrQRwcbtLP1ev+RjkcxOKxmnVyUq0lFbk0cmatJI92aVORWnqt/V/IBAAAAAACQPgoPPWzXrl2SOp/u6GibN2/W9u3bJUkLFixI2Ddjxgw5nU41NTXpr3/9a4eFh71792rHjh2SpFmzZh1L1wEMQKGwoX21vkiBoapBOw9GCgy7D3kV6mAtBkkqcmdpUmtxYWLregxjh2bLaul76zEAAAAAAACg51F4yJBQKCSz2Zxy+pCNGzfq7bffliRdcMEFXT62z+fT4sWLJUnz5s3TxIkTE/ZnZ2frsssu0+9//3s98sgjuummm5SXl5cQs3z5ckmRgsfcuXO7/NgABoZgKKy9tT59Ut0Yu3xc3aCPDzaqJRjusI07y6qTiyKLPJ9clKuTR0S2C7LtPdx7AAAAAAAA9CcUHjKkvLxcc+fO1eLFi3XxxRdr3LhxsSJEeXm5Vq1apR/+8IcyDENDhgzRd77znYT2b731ljZu3Ki5c+dq/Pjxstvt8vv9eumll/T9739fmzdvVklJiR5++OEOH/++++7T888/r8rKSl166aV67LHHdNJJJ8nr9eqBBx7QypUrJUlLlixptzg1gIGjJRjS7kNefXywUR9XN+rT1gLDnkM++UMdFxiybGadVBgtMOTo5CK3Th6RqxFuB2sxAAAAAAAAIG0UHjJoy5YtWrRokSTJbrfL7XarqalJXq83FjNu3Dg999xzKioqSmhbWVmpu+66S3fddZdMJpMKCgpUX1+vUCiyYGtZWZleeOEFFRYWdvjY48aN0zPPPKP58+frtdde04QJE5SXl6fGxsbYMRYuXKjbbrutO546gB5kGIYOe/3aVePV7kON2lXj1ac1Xn1a06i9h71KMkOSnDaLTizM1kmFuRpfmKMTh+doYlGuSoa4ZDFTYAAAAAAAAEBmUHjIkOLiYj377LN65ZVX9NZbb6miokKHDh2SxWJRaWmpTj/9dH3pS1/SlVdeKafT2a791KlTddttt+nVV1/Vnj17VFtbq6FDh+q0007T5ZdfroULF8pqTf3PNWfOHG3dulXLly/Xhg0bVFlZqYKCAk2ZMkU33HCDLrvssu56+gC6QZM/Mnph16FG7a7xateh1ktNoxqag0nb5WZZdVJhTqzAMH5EjsYPz9GofKfMFBgAAAAAAADQzSg8ZIjdbte8efM0b968Y2pfUlKiFStWHHc/TjzxRD366KPHfRwAPcPnD2pfrU97Dvm0r9arPYd92nvYq901XlXUNydtZzJJo/KdGjcsWycOz9G4Ydk6qTBH4wtzNDyXKZIAAAAAAADQeyg8AEA3q/cFtOewV3trfdp7qPX6sFd7D/tU3dCSsm2+y6YThmVr3LAcnTA8WycMy9YJw3M0ZqhLWTZLDz0DAAAAAAAAoOsoPADAcfK2BHWgrknltT7tP9Kk/Uei103aV+tTfVMgZfs8p01jh7pUOjQ7cj3E1VpkyFFBtr2HngUAAAAAAACQGRQeACAFwzDkaQ6qsr5JlXXNsaJCeVxxodbr7/Q4hbkOjR2ardKhrliRYcwQl8YMdSnfRXEBAAAAAAAAAweFBwCDmrclqMr65lhhoSL+ur5ZlXVN8vpDnR4nz2nT6AKnSgpcGl3gbL24NHqIU6VDXHLZSbcAAAAAAAAYHDgTBmBA8gfDqmls0UFPs6o9LapuiFwf9DSruiFyXVHXJE9zsEvHy3fZNDLPqZJoQaHAqZIhketRBU65s2zd/IwAAAAAAACA/oHCA4B+IxQ2VOfz67DXr0ONLTrU6NfhxhYdamyJFBUaWlTdWljoyvRHUbkOq0bmZ2lknlPFrdcj87JUnB+5HpnnlNPOQs4AAAAAAABAV1B4ANBrWoIh1fkCqvMFdMTnV53PryO+QGsxIVJgONzYosONfh32RooJYaPrx7dZTCrMzVKh26HCXIdGuLNUmOtQYet1tLCQy2gFAAAAAAAAIGMoPAA4Li3BkBqag2poDsrTFGjdjlx7miMFhSO+gOpjxYVArMDQFOh87YSOFLhsGprj0NBsu4blODQ0x55QVBjhdqgwN0sFLptMJlOGnzEAAAAAAACAVCg8AIOIYRjyh8Jq9oflCwTlbQnJ52+79vkTb3v9IflaIvc3tgSPKipECgv+YPi4+mQ2Sfkuu/KdNuW7bCpw2TU0xx4rLAzPdWhotqP1PruGuOyyWswZekUAAAAAAAAAZBqFB6ATlfXNOtwslR/xyWqxyZAhw5AMRU7kR64ltd4f2ZLChqFQ2FA4LIWi27H7jKPui6xfEAobCobD8gfDCoYNBUJx28GwAqGwAq3bwXCkiOAPhtUSDKs5EFJzIKSWYFgtgZCaA2E1B0Nqab2O7jPSmKooHTkOq3KzohebcrOscmfZVOCyRQoLrUWFvNbrApdN+U67crOsMpsZlQAAAAAAAAAMFBQegE586Zdv6ojPqvs2v97bXckoq9mkbIdV2XaLnHaLsh1WuewWZdutcsXfb7fK5YhcR4sJRxcXcrKsslA8AAAAAAAAACAKD0CnsmwW2cx+WS0WmUwmmaTYtUxqux23LUWmEDKbTLKYTbHryLY6uK9t224xy2oxyWYxyxa7btu2ms2yWVvjWrezrBZl2SzKspnlsEaus2wWOazmhPsdrfdnWS2yW5muCAAAAAAAAEDmUXgAOvHqrZ/VunXrNGfObNlstt7uDgAAAAAAAAD0afzkGQAAAAAAAAAAZAwjHtApo3U1Yo/H08s96R2BQEA+n08ej4cRDwDICQBiyAcA4pETAESRDwDEG0g5IXp+OHq+OBUKD+hUQ0ODJKmkpKSXewIAAAAAAAAA6E0NDQ3Ky8tLGWMyulKewKAWDodVUVGh3Nzc2MLJg4nH41FJSYnKy8vldrt7uzsAehk5AUAU+QBAPHICgCjyAYB4AyknGIahhoYGFRcXy2xOvYoDIx7QKbPZrNGjR/d2N3qd2+3u98kBQOaQEwBEkQ8AxCMnAIgiHwCIN1ByQmcjHaJYXBoAAAAAAAAAAGQMhQcAAAAAAAAAAJAxFB6ATjgcDi1dulQOh6O3uwKgDyAnAIgiHwCIR04AEEU+ABBvsOYEFpcGAAAAAAAAAAAZw4gHAAAAAAAAAACQMRQeAAAAAAAAAABAxlB4AAAAAAAAAAAAGUPhAQAAAAAAAAAAZAyFBwAAAAAAAAAAkDEUHgAAAAAAAAAAQMZQeAAAAAAAAAAAABlD4QEAAAAAAAAAAGQMhQcAAAAAAAAAAJAxFB4AAAAAAAAAAEDGUHgAAAAAAAAAAAAZQ+EBAAAAAAAAAABkDIUHAAAAAAAAAACQMRQeAAAAAAAAAABAxlB4AAAAAAAAAAAAGUPhAQAAAAAAAAAAZAyFBwAAAAAAAAAAkDEUHgAAAAAAAAAAQMZQeAAAAAAAAAAAABlD4QEAAAAAAAAAAGQMhQcAAAAAAAAAAJAxFB4AAAAAAAAAAEDGUHgAAAAAAAAAAAAZQ+EBAAAAAAAAAABkDIUHAAAAAAAAAACQMRQeAAAAAAAAAABAxlB4AAAAAAAAAAAAGUPhAQAAAAAAAAAAZAyFBwAAAAAAAAAAkDEUHgAAAAAAAAAAQMZQeAAAAAAAAAAAABlD4QEAAAAAAAAAAGSMtbc7gL4vHA6roqJCubm5MplMvd0dAAAAAAAAAEAPMwxDDQ0NKi4ultmcekwDhQd0qqKiQiUlJb3dDQAAAAAAAABALysvL9fo0aNTxlB4QKdyc3MlRf6g3G53L/em5wUCAa1fv16zZs2SzWbr7e4A6GXkBABR5AMA8cgJAKLIBwDiDaSc4PF4VFJSEjtfnAqFB3QqOr2S2+0etIUHl8slt9vd75MDgONHTgAQRT4AEI+cACCKfAAg3kDMCV2Zjp/CAwAAAAB0M8MwFAobCkWvw4bCRtv90e2wIYUMQ+GwIcOQwoYRd5EMQzJkKByOXBtG5Phhw2jd13Ycxe2P9aPDviXvd/Q7pSnhtqnDfWaTSSaTZFLrddx2277IF9Xottlkiu0zm00yt7YxmyJxZlNcjDnSxmJua2Np3Wc2sxYdAABAX0LhAQAAAEC/EwyF1RIMqzkQUksw3HoJqSWQuO0PhRVojQ2EwgoEo/cZsfv8cdf+UFjBkKFgOBITDIUVDBuJ94UjMYG4fUcXFULhSFw4rMh1ipP7yIxYkcLcVrCwRAsU5rYChSVa0DCbZDF3EGOK3B+Jbbvf0hof228yyWpuizUZhiorzXrt+Q9ks5pj+83mtmuLKXHbYmm9bj1OQnzc/Za4+6yW6GObI/dbEvsSjU1sa253rPjtrvxqEQAAIB0UHgAAAABkVDhsqCkQkrclKK8/cu3zh+T1B+VriVw3B0Jq8ofUFIhcmlu3ff5QZF9sfzgW2xJsKzKEBuCZ/FQnzs3RX/krccRAbDSB2oa8m81xow7Ufih8h6eYO7rTaBshYRhG3HZ0d9uIirbr1pEZShyBkbCtyN9I66CM2GiO6KiN6AgPQ6lHYxwteozerfKY9U7NgV58/GNjNklWs1lms9oKGnFFkPa3zR0UN9pvR46Z7BjJj9n+WHH7jiq0dFaIsVriijZmc0Kx5+j+UIgBACBzKDwAAAAAkGEYag6E1dASUENzUI3NQTW2BNXQ3Hq7JZhw3dAcUGNLJM7rD8nnD8rbErn2+UM92ne7xSyH1SyHzSyH1RK7tlvNcljMsllNslvMslnMslvNsrde2+KvLSbZrWZZW+NslshJyuhJS6vFLFvrtdVikq11n83S8UlYy1G/Vo/dF3fS09z6y3sLJzqTMhKKEYnFiZBhyAi3Tk0VvYTVbjs6dVXYUOu0VkbsOrIdud8w2katxN8fTrjv6P3h1tEuUiAY1PbtO3TShJNlmMzt2rSfaqt1tExr/4Lh5LHBcPuYsNG+TTAcTuxXXJtgioJM2JD8obAUkqRwj/379lXR92WseGKSrBZzu/d2u/d90tEpR8eYW0fTmGUxt11HHiux3dGFEYspxSia6LFMpoTjJoyeiRvR09HImvj9FtPRj3vUCCCmOQMApEDhAQAAABggDMOQzx/SEZ9fdb6APE0B1cddPM3R7WBsnyduXyCU2V+Km01Stt0ql8OibIc1sm23tF6syrJZ5LSb5bRZ5LRZlGW3xLaddktkf3TbalFWXGEhq/XabjFz4msAi47uMHc8TqNPCQQCWle/XXPOP6HPLhwZjitoBMOGQq2Fj2BroSIYaitoxKYQi7UJJ0wrFm0fDMe3CbcrnETbRAogbYWRaEEkEGor0ERjji60tL/dNo1ZfHHl6GJLZ8dM+joZUjhktOZECjGdiS9MRAs1HU1N1nZfqinM1On98UWR6Fov8febo1OpxWJaCzGxEWUdF38t8dvmjqdqM7c+nim+X/HHat1nhEPa5ZE2l9fJbrMlrFcTbWc66rkdffz4NmZz4po48f2ncA2gr6LwAAAAAPRBhmHI6w/pcGOLDnv9OuL164gvoDqfX0d8ftV627brfAHVeiPX/tDxnSQzm6Qch1W5WbbWa6tysqyx+3KzrMp1tN2X47BGigoOq7IdllhxIdthlcNq5oQI0IeYzSaZZZLN0ts96RsSRpEY0UJKOKFoEi2qHD3ipOMRKuGENqEOY5IXSaIx7UbAGG1FolTHjC/ghJM8XvT4icdUh6Nzov3oTChsKCSDETPtWPU/H7zdI48UX0CJL1iY4gs2rUWKjvYfXUAxtyt+tG8rkzo8lqnTNvGP0TZdYLTAEm1jUtsxjj5mu3atcw+a4+9v/VFCW7vIduJ9iW3bHrP1ceL7FZ3CMO5+U+trICUeLz4u/vmYovuU+HpFp07sSpv45350m/h+qd3+tnaKP54SYxKnc4y7X0cdN6597HnwmQ9HofCArvN6JUsHn1AtFikrKzEuGbNZcjqPLdbnSz7Jq8kkuVzHFtvUJIVTfDiy27sem53dtt3cLIVSTDOQTqzLpViGb2mRgsHMxDqdkddZkvx+KRDITGxWVtvfSjqxgUAkPhmHQ7Ja048NBiOvRTJ2uxT9VVo6saFQ5N8uGZut7e8nndhwOPK3lolYqzXyWkiR94TPl5nYdN73Ay1HBAKyNDdH+mazJb6XyRFdiyVHRJAj0o/tgznC3NLSlg86clSO8PuDqvVGCgmHG1tU6w2o1tuiWq9flUGrDrduNxxp1JGGJrUEO84pTfa218wR9MvcmnsskpyS7Faz8pxW5WXZ5MjLVZ7LLrfTpiFWQ3k2k/KckQJCXpZNbqdVbpdNbodNuUPzlO2wRr44HnOOMCQFJX9Q8ncW2wFyRAQ5Iv3Y3s4RgYAsR//7p/PZgM8RXYvNYI4wS4p923M4JIctMTZ2xsSkhIVQBlmOiC9ixKYeC0shi0Uhmz1yXyiscKM3sbihuFizRcG4WHm97aY2M4zWYpDZpIDNEbvf5PXGTa8WLYy0juAxmeW32yPbYcns8yqstuKK0TrFWqQ4YpLf7ogUWsKGLE2+1mnZWqdiM9qmXAsaJvltjtap3CRrU5MMI9w6LVvcFG9hQ2GZ5LM6YlPBWVuaZIRD8jT65HQ6I+vetB4naEjNNkds6jebv1kKhWNTyR09rVzC//eBFplTLHwTiY3sdwT9MlLkk2SfIzqMtTli73t7MCBLOHk+SSe22WaXYYq8722hgKwp8lQ6sS1Wm8JmS9qx1lBQtlDynOa32hQ6hlhLOCR7MHmeClisClqsaceawyE5UsQGLRYFLLa0Y01GWFmB5J+RuhIbLUiELVYFrLbIbUNyBlvaFTKimTVksShotUeKIoYhV9DfWiBRXCFEkkwyzBb5bfbYfU5/c7t1raL/VRlmiwI2R2y/M9CcMIYyvsASNpsVsDtifXO0NLUeyxT3+JHrS04bpetnndJ2oM4+R8R/V8jkOcve+ByR6vPV0QygE/X19YYkoz7ytmh/mTMnsYHL1XGcZBjnn58YO2xY8tizzkqMHTMmeezkyYmxkycnjx0zJjH2rLOSxw4bZvj9fmP16tWG3++P9D9ZrMuVeNw5c5LHHv3WmzcvdWxjY1vstdemjq2ubov95jdTx+7e3RZ7662pY7dta4tdujR17Ntvt8WuWJE69uWX22Ifeih17Nq1bbFPPJE69pln2mKfeSZ17BNPtMWuXZs69qGH2mJffjl17IoVbbFvv506dunSttht21LH3nprW+zu3aljv/nNttjq6tSx117bFtvYmDp23jwjQarYAZ4jEpAjIsgREeSINqli+3GO8Pv9Ru348Uljve4C4ztPbzau+vU/jYt/+orxztjTksfaHMaYO9bGLhtPSJF7JGPp/9tm/GzDR8Zv/7Hb2P+5L6R+jckRkQs5InIhR0Qu3ZQjvMOHR743RPE5IoIcEUGOiBjEOSKd7xrhYcOMYChs+IMhozkQNIKf/WzyWJfLqKxrMvYf8Rn7DnsN3+dmp3zdtpbXGVvKjxib9x0xauf8e8rYVzbtMjbuqDLWf1Bl7P/S5Slj12x4z3jmnX3G/769z9h52TUpY//w9N+NX/39E+ORVz4xNl3x/6WM/c3KNcaP1+0wfrRuu/Hqlalzz0PL/2Dc8actxu3PbjFeuPrmlLE//f5KY9Hv/mV846l3jFXX3JYy9v4bHzC++uibxld+9abxy2vvShn731+7z/jiz18z5vzPq8ay6+5NGfvjy+8wPrviJeO85S8Zt123LPVxv/ifxpn3rTem3Lfe+P+uS53/ll/0NWPCXeuMk+5aZ/zHdQ+mjP3Z9K/GPoN+7msPp4xdec5/xGKnL3osZeyTU74Qi51y46qUsc+WXRSLnfidP6WMXXvy9ITPzaliN55wVkKs1+ZIGvtmSVlC7CGnO2ns/vGnpJUjEs4t9vPzEfWSIcmor683OsOIBwAAAKCLGlqC+vn/bVdlfbOq6pt0r08qSBLbFAjpz5sPxG4HU0yBZDWbdfvnT9awbIeG5tg19Z0CaVfyftzz73G/sMp3Jg8EAAD9kkmta2Uo7mfWKWKL8uJGh9lTz6d26ui8thsue/JASedPKGz79XMnnzkuPb1YGj48cmNEbsrYr/5bqTR2bOTG2mSfpiL+vxknSKdMjNx4a3jK2G/NHC+dfVrkxu7ilLHfufhk6YKpkRuet6TfJY+9dfbJ0hfOjdywfyg9mTz2js9P1B3zZ0RuPFsl/TZ57PcumajvXTczcuP/fClj7/j8RN3xrYsjN16xpYy9ffZE3X7bJZEb7wxLGfvti07Sf959SWS8zLYPpMeTx173mbH6ytJZkiGZ9u6WViaPnTd1tGbdeZEMGTLV1Ei/SB47+5QinXnL+ZE+NHqlnyWPPW/8MP3fTTNkGK13LE8eO3VMgZ5b/BlJkVFEjp9bpCSDPyaNdOsP1/9b5Ky6IbkftUlJBogNzU79vkGEyTBi/0xAhzwej/Ly8lRfUSG3290+oD8Nf+4otpOhSAG7XevWrdOcOXNkCwYZ/tyVWKZIiGCKhPRj+0GOCAQCevHFFzV79uzIwpFMkZB+LDkighyRfmyGc0QgFFa1p1kV9c3a7zepoq5ZBz3NOlxdp2pPk6o8zTrc6E9oZpikZlvH0x7kOqwalmvXsByHhudmaViOXQWFBSrMdWh4rkMjrIaGZ9uU57R1vBgyOSKCHBFBjkg/tpc/RwQCAb24fr1mf/nLbYtL98UpEo5GjoggR6QfS46I6CBHBPz+xO8MyWLJEZFtckT6seSIttv9IEcEbLa2c4uBQMbOWfZGjvB4PMorLlZ9fX3H54njUHhAp2KFhy78QQ1EgUCgLTkkm78ZwKBBTgD6j4bmgCrqmnWgzqcDdc2qqGvSgSNNqqiLXKo8zerCmpmyWUwqzM3SyLwsFeVlqcgduR6ebdOnH2zSv8+6QMUF2XLZGUwMDGZ8RgAQRT4AEG8g5YR0zhPz7QgAAAD9UpM/pP1HfCo/4lN5bZPKa33aV+tT+ZEmHTjik6c5xa/sWtktZo3Mz1JxnlMj86PFBaeK3JHtEe4sDc22dzhCIRAIaF25NGaISzYbH6sBAAAAIIpvSAAAAOiTwmFDlZ5m7TvsU3lttMDQVlyoaUgxFL1Vvsum4jynRhU4NSrfqeL8LI3Kd7VeOzUsx9HxtEcAAAAAgGNG4QEAAAC9JhQ2VFHXpD2Hvdpz2Ke9h1qvD3u1t9YnfzDFPKWKrKsweohLpUOcKilwqWSIS6VDXBpd4FRxvlPZDj7uAgAAAEBP45sYAAAAulU4bKiivkm7aryRAsMhX2uhwavyWp8CoeQLLVjNJo0ucKpkSKSoUFIQKSyUDHGqdIhLeU6bTCZGLAAAAABAX0LhAQAAABnR0BzQrhqvdh1qjFzXePVpTaP2HPaqOZB85ILdYlbJEKfGDs3W2GHZGjvUpTFDszV2aLaK87NktZh78FkAAAAAAI4XhQcAAAB0WThs6EBdkz6pbtSnNY36tMarXTWN2nXIm3LNBZvFFCsmjBvmai0wZGvMUJdG5jllYZ0FAAAAABgwKDwAAACgnVDY0L5anz4+2KCPqxv1aXWjPq5u1CfVjWoKhJK2G5bj0AnDs3Xi8BydODxbJwzP1gnDcjS6wMnIBQAAAAAYJCg8ZNCmTZv0wgsv6N1339XOnTtVU1Mjj8cjt9utiRMnas6cOVq8eLGGDBmS9Bhr1qzRr3/9a73zzjuqra3V0KFDdc4552jRokW65JJLkra77rrr9OSTT3bax0AgIKuVf3YAABARDIW157BXOw826uODjfq4ukGfVEdGMCRb2NlmMemEYTk6sTBSVDhheLZOGB65dmfZevgZAAAAAAD6Gs5AZ9Djjz+uhx9+OHY7KytLTqdTtbW1euONN/TGG2/owQcf1Jo1azRt2rSEtqFQSNdee61WrVolSTKZTMrPz1dNTY3WrFmjNWvW6MYbb9TPf/7zlH3IyspSXl5e0v0svggAwOBkGJEpknYebNCHVQ3aWRW53lXjlT/UcYHBYTVrfGGOTirM0UkjcnXi8BydNCJHY4a4GL0AAAAAAEiKwkMGnXPOORo7dqxmzJihiRMnKj8/X5LU2NioP//5z7r11ltVU1OjuXPnaufOnQkFgiVLlsSKDt/+9rf1gx/8QEOHDpXX69XKlSv1ve99T7/4xS80fvx43XTTTUn7cMUVV+i3v/1tdz5NAADQx9V6/fqwyqOdVQ366GCDPqpq0M6DjWpsCXYY77JbYsWFyHWOxg/P1agC1l4AAAAAAKSPwkMGLViwoMP7c3JytGDBAhUVFWn27Nmqrq7W2rVrddVVV0mSDh06pJ/97GeSpLlz5+rBBx+Mtc3OztYtt9yimpoaLV++XEuXLtV1110nt9vd7c8HAAD0bYFQWLtqvNpR6dGOSo+2V3r0YVVD0kWebRaTThyeowkjcnVyUa5Obr0ele+UmQIDAAAAACBDKDz0oHPPPTe2vX///tj2xo0b1dISOUFw2223ddj29ttv1/Lly1VXV6fVq1cnLXIAAICBqdbr14etxYUdlQ3aUenRJ9WNSadJKh3iihUXJhTlamJRrsYOzZbdyhRJAAAAAIDuReGhB7322mux7RNPPDG2vXfv3tj25MmTO2w7ZMgQFRYWqrq6WuvXr6fwAADAABUOG9pX69O2inptr4gWGjw66Ol4FEOOw6qJRbmaNNLdesnVhBG5ynbwMQ8AAAAA0Dv4RtrNWlpaVFlZqbVr1+ruu++WJI0fP16XXnpph/GhUCjpsaL73n///aQxGzdu1IQJE7Rv3z7Z7XaNGTNGF110kb71rW/ppJNOOo5nAgAAMi0QCuvjg436oKJeH1R4YoWGZGsxjBnqSigyTB7pZpokAAAAAECfQ+Ghm2RlZcWmT4o3ffp0/eEPf5DD4YjdN3bs2Nj2tm3bdP7557drV1VVpcOHD0uSKioqkj7u/v37ZbFY5Ha75fF4tG3bNm3btk2PPPKIHnzwQS1evPg4nhUAADhWPn9QOyobIkWGAx59UFmvnVUdT5Vkt5o1qShXk4vzNLnYrckjc3VykVs5jGIAAAAAAPQDfHvtJkVFRWpublZjY6O8Xq8kaebMmVqxYoVKS0sTYi+88EI5HA61tLRo2bJlHRYeli1bFtv2eDzt9p955pk6++yz9cUvflGjR4+WxWKRz+fTX//6V91+++369NNP9c1vflOFhYW67LLLUva9paUloWgSfbxAIKBAIND1F2GAiD7nwfjcAbRHTkBXRIsM2yo82nbAo20VHu065FXYaB+bm2WNFBlG5mrySLdOKc7VCcOyZbUcvRaDwd9dH0M+ABCPnAAginwAIN5AygnpPAeTYRgdfAVGJlVXV+t3v/udli1bprq6Oi1ZskT33XdfQsztt9+u+++/X5J01VVXacmSJTrxxBNVWVmpX/7yl1qxYoWsVqsCgYCysrLU1NTU5cc/fPiwzj77bO3evVtjxozR7t27ZTIln5Lhnnvu0b333tvu/j/84Q9yuVxdflwAAAaDlpB0wCuVe00qbzSp3GvSwSbJUPv/a902Q6OyDY3OlkZnGxqdbWioQ0rx3zIAAAAAAH2Cz+fTlVdeqfr6ernd7pSxFB560Ntvv61p06YpHA7rhRde0Be/+MXYvmAwqGuuuUZPP/10h23PPfdcnXHGGVq5cqVGjhyZcrqljvzmN7/R17/+dUnSu+++qzPPPDNpbEcjHkpKSnTo0KFO/6AGokAgoA0bNujiiy+WzWbr7e4A6GXkhMGtORDSjsoGbT1Q3+lIhsJch04pztWpxXk6ZZRbZcVuFeY62gei3yIfAIhHTgAQRT4AEG8g5QSPx6Nhw4Z1qfDAVEs96JxzztGMGTP06quv6tFHH00oPFitVv3xj3/UNddco6eeekpbtmxRU1OTSktLNX/+fC1atEjXX3+9JGnChAlpP/a0adNi27t27UpZeHA4HAlrUETZbLZ+/+Y4HoP9+QNIRE4Y+AKhsD6qatDW/fXaur9OW/bXa+fBBoU6qDKMcDt06qg8lY3K06mtl0J3Vi/0Gr2BfAAgHjkBQBT5AEC8gZAT0uk/hYceNmrUKEnSJ5980uH+OXPmaM6cOR3u+9e//iVJ+sxnPtM9nQMAYJAKhw3tOtSoLeX1ev9Avbbsr9P2Co9agu0Xfh6e69DpoyNFhtNarwtzKTIAAAAAABBF4aGH7dq1S5KUm5ubVrvNmzdr+/btkqQFCxak/bj//Oc/Y9vjxo1Luz0AAANJVX2z3is/ovfK67WlvE7vH6hXY0uwXZw7y6rTRufrtNF5Om10vk4vyVOROyvlWkkAAAAAAAx2XS48nHDCCcf1QCaTSU6nU4WFhTrjjDP01a9+VWefffZxHbMvCYVCMpvNKU9EbNy4UW+//bYk6YILLujysX0+nxYvXixJmjdvniZOnJiw3zCMlI9bW1urH/3oR5KkkpISTZkypcuPDQBAf9fQHND7++v13v46bSmv03vldTroaWkXl2Uzq6y4rcBw2uh8jR3qosgAAAAAAECaulx42LNnT0YecPv27fr73/+u//mf/9GNN96oBx98MCPH7W3l5eWaO3euFi9erIsvvljjxo2LnagoLy/XqlWr9MMf/lCGYWjIkCH6zne+k9D+rbfe0saNGzV37lyNHz9edrtdfr9fL730kr7//e9r8+bNKikp0cMPP9zusX//+9/r+eef11VXXaXzzjtPhYWFkqSmpia9+OKLuuOOO2IjLe6//36ZzeZufjUAAOgd0XUZ3itvKzJ8UtMo46hlGcwm6eQit84oydMZJfk6bXS+TirMkdXC/5EAAAAAAByvLhcerr322uN+ML/fr4MHD+qdd95RQ0ODfvGLX+jss8/WVVddddzH7gu2bNmiRYsWSZLsdrvcbreamprk9XpjMePGjdNzzz2noqKihLaVlZW66667dNddd8lkMqmgoED19fUKhUKSpLKyMr3wwguxokK8UCik559/Xs8//7wkKTs7W1lZWaqrq4u1dzgc+ulPf6orrriiW547AAA9zTAMVdY3673yOm3ed0Tvlddp6/76DtdlGJXv1Bml+TpjdL5OL8lX2Si3XHZmnAQAAAAAoDt0+Rv3E088kbEHbWpq0lVXXaXVq1fr8ccfHxCFh+LiYj377LN65ZVX9NZbb6miokKHDh2SxWJRaWmpTj/9dH3pS1/SlVdeKafT2a791KlTddttt+nVV1/Vnj17VFtbq6FDh+q0007T5ZdfroULF8pq7fifa+bMmVq2bJnefPNN7dixQ4cPH1Z9fb3cbrfGjx+vCy+8UDfccANrOwAA+jWfP6j399drc1yhoaMpk9xZVp1ekq8zSvJ1emuhYXiuoxd6DAAAAADA4NQrP/VzOp365S9/qdWrV+uVV15ReXm5SkpKeqMrGWO32zVv3jzNmzfvmNqXlJRoxYoVx9R2zJgx+v73v39MbQEA6IvCYUO7Dnm1ed8RbS6v03v76vTRwQaFwolzJlnMJk0sytWU0nxNKSnQGaX5Gjc0W2Yz6zIAAAAAANBbem2OgaKiIuXn56u+vl7jxo1TMBjsra4AAIBeVt8U0JbyOm3ad0Sb90VGNHia2382GJmXpTNK8jWlNF9nlBTo1FF5ctotvdBjAAAAAACQTK9ObvzII4/o5ptvVnV1dW92AwAA9KBQ2NAn1Y3avO9IrNDwcXVju7gsm1mnjsrTmaUFOqMkX2eU5mtkXvvpCgEAAAAAQN/Sq4WHK664QjfffHNvdgEAAHSzOp8/Noph0746bSmvU0NL+9EMY4a6NKUkX2eOKdCUkgJNHJkrm8XcCz0GAAAAAADHo1cLDwAAYGAJhQ19XN2gTXsj0yZt2ndEu2q87eJcdotOHx2ZMunM0sjaDMNyWAAaAAAAAICBgMIDAAA4ZvW+gDaVH9HmvZHRDO+V16mxg9EMJwzL1pTSglihYcKIHFkZzQAAAAAAwIBE4QEAAHRJOGzok5pGvbv3iDbtjYxm+DTFaIapYwp05ph8TSkpUEG2vRd6DAAAAAAAegOFBwAA0CFPc0Dv7auLFBr2HdF75XVqaG4/mmHsUJfOLC3QlDEFOrM0XyePyGU0AwAAAAAAgxiFBwAAoHDY0K5D3si6DK2Fho+rG2UYiXFOm0Wnl+TpzNKCSLGhNF9DWZsBAAAAAADEofAAAMAg1NgS1JbyuliRYdO+OtU3BdrFlQ5x6czSfJ05JlJomFjEaAYAAAAAAJAahQcAAAY4wzC097AvNmXSpn11+qjKo/BRoxkcVrNOG50XKzKcWVqg4bmMZgAAAAAAAOmh8AAAwADj8we1dX+93t17RJtbCw21Xn+7uFH5Tk0pbV0EurRAk0a6ZbcymgEAAAAAABwfCg8AAPRjhmGovLZJm8sjazO8u++IdlQ2KHTUcAa7xayyUW6dWVoQKTSMKdAId1Yv9RoAAAAAAAxkXS48PPXUU3I6nZo/f35GOzB69GhlZXHiAwCArmjyh7R1f5027avTpn1HtHlfnQ41trSLG+F2xEYynDmmQKcUu+WwWnqhxwAAAAAAYLDpcuHhuuuu08iRIzNeeHjnnXcyejwAAAaKo0czbNpXpx2VHgWPGs1gs5g0uTgvsgh0a6GhOC9LJpOpl3oOAAAAAAAGs7SmWjIMo/MgAABwTKJrM2zuwmiG6OLPZ47J1ynFecqyMZoBAAAAAAD0DazxAABALzAMQ7sPebV5X13riIY6fXSw/doMNotJpxTn6czSAk0pzWc0AwAAAAAA6PMoPAAA0AM8zQFtKa+LjWZ4r7xOdb5Au7iReVk6s7RAZ5TkM5oBAAAAAAD0SxQeAADIsGAorJ0HG/VeeZ02txYZPqlp1NEzFjqsZp06Kk9njinQlJJ8nVGar5F5zt7pNAAAAAAAQIZQeAAA4DhV1TfrvfIjrdMm1en9/fVqCoTaxZUOcUWmS2qdNmlikVt2q7kXegwAAAAAANB90io8HDx4UBbLsU/3YDKZFAwGj7k9AAC9zecP6hOP9OvXd2vr/ga9V16nKk9zu7gch1Wnl+TpjJJ8nVESKTQMy3H0Qo8BAAAAAAB6VtojHoyj54kAAGCACobC+ri6UVvK67Rlf53eK6/XzoMNCoWt0gcfx+LMJunkIrfOKMnXlJJ8TSnN14nDc2Q2swA0AAAAAAAYfNIqPGRnZ+uWW27prr70e5s2bdILL7ygd999Vzt37lRNTY08Ho/cbrcmTpyoOXPmaPHixRoyZEjSY6xZs0a//vWv9c4776i2tlZDhw7VOeeco0WLFumSSy7ptA+ffvqpVqxYofXr16uyslK5ubk688wz9Y1vfEOXXXZZJp8uAAwohmFo/5EmvVdeFys0bDvg6XDKpDyboX87aYTOHDNEZ5Tk69RRecp2MHshAAAAAACAlGbhIScnR0uXLu2uvvR7jz/+uB5++OHY7aysLDmdTtXW1uqNN97QG2+8oQcffFBr1qzRtGnTEtqGQiFde+21WrVqlaTItFT5+fmqqanRmjVrtGbNGt144436+c9/nvTx161bp/nz58vn80mS3G63amtrtX79eq1fv14LFy7UY489JpOJX+ACQK3Xry37W4sM5XXasr9etV5/u7gch1Wnjc7T6SX5On10viYXZWvzP17SnDlnyGaz9ULPAQAAAAAA+jZ+nplB55xzjsaOHasZM2Zo4sSJys/PlyQ1Njbqz3/+s2699VbV1NRo7ty52rlzp/Ly8mJtlyxZEis6fPvb39YPfvADDR06VF6vVytXrtT3vvc9/eIXv9D48eN10003tXvs3bt36/LLL5fP59P06dP1+OOPa8KECWpsbNT999+v++67T0888YQmTpyo22+/vUdeDwDoKzzNAW3bX6+tB+q1dX+dtpTX60BdU7s4m8WkSSPdOn10vk4vydcZJXk6YVjilEmBQECbe7LzAAAAAAAA/QyFhwxasGBBh/fn5ORowYIFKioq0uzZs1VdXa21a9fqqquukiQdOnRIP/vZzyRJc+fO1YMPPhhrG53eqqamRsuXL9fSpUt13XXXye12JzzG3XffLa/Xq6KiIq1duzZW9MjJydG9996rqqoqPfroo1q2bJm+/vWvq6CgIPMvAAD0AT5/UNsrPNqyv17v76/T1v312nXI22HsCcOyW0cyREY0TBrpVpbN0sM9BgAAAAAAGFgoPPSgc889N7a9f//+2PbGjRvV0tIiSbrttts6bHv77bdr+fLlqqur0+rVqxOKHF6vV88995wkafHixbGiQ7w777xTjz76qDwej1avXq2FCxdm4ikBQK9qDoS0vdKjDw7U6/0D9dq6P7L4c9hoHzu6wKnTRufptNH5Om10nspG5cmdxVRJAAAAAAAAmUbhoQe99tprse0TTzwxtr13797Y9uTJkztsO2TIEBUWFqq6ulrr169PKDy8/vrramqKTBmSbAHqsWPHatKkSdqxY0dsvQcA6E+a/CFtr6zX+/vr9f4Bjz6oqNfH1Y0KdVBlKMx1xAoMp43O06mj8jQ0x9ELvQYAAAAAABh8KDx0s5aWFlVWVmrt2rW6++67JUnjx4/XpZde2mF8KBRKeqzovvfffz/h/m3btsW2y8rKkrYvKyvTjh079MEHH3S5/wDQG7wtQW2v9Oj9/fXadqBe2yrq9Ul1Y4cjGYbl2FU2Kk9lxXmxEQ1FeVk932kAAAAAAABISqPwEA6Hu7MfA05WVlZs+qR406dP1x/+8Ac5HG2/vB07dmxse9u2bTr//PPbtauqqtLhw4clSRUVFQn7orcLCgrkdDqT9mnUqFEdtgeA3nS4sUUfVHgiUyZVREYy7D7kldFBkWF4rkOnjopMkxS5dqvInSWTydQ+GAAAAAAAAL2CEQ/dpKioSM3NzWpsbJTXG1nUdObMmVqxYoVKS0sTYi+88EI5HA61tLRo2bJlHRYeli1bFtv2eDwJ+xoaGiRJLpcrZZ+i+6PxybS0tCQUTaKPFwgEFAgEUrYdiKLPeTA+dyCTDMPQgbpmba/0aHtlQ+z6oKd9kVaSRuQ6dEqxW2XFbk0uzlVZsVsj3O1HMgSDwe7uegJyAoAo8gGAeOQEAFHkAwDxBlJOSOc5UHjoJnv27IltV1dX63e/+52WLVumc845R0uWLNF9990X2z9s2DDddNNNuv/++7VhwwZdffXVWrJkiU488URVVlbql7/8pR5++GHZbDYFAgGZzeZu7fuPf/xj3Xvvve3uX79+fafFjYFsw4YNvd0FoN8IhqWqJqnCa9IBn0n7vdIBr0lNoY5HJgzLMjQ6u/XikkZlG3Lbg5K8UnOlWnZJ7+7q2efQGXICgCjyAYB45AQAUeQDAPEGQk7w+XxdjjUZRkeTWaA7vP3225o2bZrC4bBeeOEFffGLX4ztCwaDuuaaa/T000932Pbcc8/VGWecoZUrV2rkyJEJ0yXdcsst+ulPf6qCggLV1tYmffzvfOc7evDBBzV06FAdOnQoaVxHIx5KSkp06NAhud3udJ7ygBAIBLRhwwZdfPHFstlsvd0doM+paWjRhwcb9GFVgz6sbNSHVQ3adcirYAcLMtgsJo0fnqPJxbmaPNKtySNzNbEoVzmO/lMHJycAiCIfAIhHTgAQRT4AEG8g5QSPx6Nhw4apvr6+0/PE/edMzwBwzjnnaMaMGXr11Vf16KOPJhQerFar/vjHP+qaa67RU089pS1btqipqUmlpaWaP3++Fi1apOuvv16SNGHChITjFhcXS5KOHDmipqampOs8HDhwICE+GYfDkbAGRZTNZuv3b47jMdifP+APhvVpTaN2VHr0YVWDdlR6tKPSo0ON/g7j3VlWTRrp1qSRbk0uduuUYrdOKsyV3dq9o7Z6CjkBQBT5AEA8cgKAKPIBgHgDISek038KDz0susDzJ5980uH+OXPmaM6cOR3u+9e//iVJ+sxnPpNwf1lZWWx727ZtOvvssztsv23bNknSKaeckl6nAQwq4bCh8iM+fVjVoJ1VDfroYIM+qmrQ7iSjGEwmadywbE0qcmvSyNxYsWFkHos+AwAAAAAADEYUHnrYrl2RScpzc3PTard582Zt375dkrRgwYKEfTNmzJDT6VRTU5P++te/dlh42Lt3r3bs2CFJmjVr1rF0HcAAYxhGZJqkqgbtbC0ufHSwQR8fbFRTINRhm9wsa6zAMLG1wHDyiFw57ZYe7j0AAAAAAAD6KgoPGRIKhWQ2m1P+unfjxo16++23JUkXXHBBl4/t8/m0ePFiSdK8efM0ceLEhP3Z2dm67LLL9Pvf/16PPPKIbrrpJuXl5SXELF++XFKk4DF37twuPzaA/s8wDB30tOjj6khR4ePqRn1S3aCPqxtV5wt02MZuNeukwhydPCJXJxflakJRrk4ekcsoBgAAAAAAAHSKwkOGlJeXa+7cuVq8eLEuvvhijRs3LnZyrry8XKtWrdIPf/hDGYahIUOG6Dvf+U5C+7feeksbN27U3LlzNX78eNntdvn9fr300kv6/ve/r82bN6ukpEQPP/xwh49/33336fnnn1dlZaUuvfRSPfbYYzrppJPk9Xr1wAMPaOXKlZKkJUuWqKCgoHtfDAC9Ihw2dKCuSZ9UN+rj6obW60Z9crBRDS3BDtuYTdLYYdmxAsPJIyJFhjFDXLJaBsZaDAAAAAAAAOhZFB4yaMuWLVq0aJEkyW63y+12q6mpSV6vNxYzbtw4PffccyoqKkpoW1lZqbvuukt33XWXTCaTCgoKVF9fr1AoMt1JWVmZXnjhBRUWFnb42OPGjdMzzzyj+fPn67XXXtOECROUl5enxsbG2DEWLlyo2267rTueOoAe1BwIaVeNV7sONUauaxr1aY1Xn1QnnyLJYjZpzFCXTirM0UmFuTppRI5OHJ6j8YU5yrIxTRIAAAAAAAAyh8JDhhQXF+vZZ5/VK6+8orfeeksVFRU6dOiQLBaLSktLdfrpp+tLX/qSrrzySjmdznbtp06dqttuu02vvvqq9uzZo9raWg0dOlSnnXaaLr/8ci1cuFBWa+p/rjlz5mjr1q1avny5NmzYoMrKShUUFGjKlCm64YYbdNlll3XX0weQYYZhqMrTnFBY+LQmUmioqG+S0X6NZ0mSzWLSCcNyNH5ETqzIML4wR2OHueSwUmAAAAAAAABA96PwkCF2u13z5s3TvHnzjql9SUmJVqxYcdz9OPHEE/Xoo48e93EAdD/DMHTY69few17tPuRrvfZqz2GvdtV45fN3PHpBkvKcNp04PFsnDM/RCcOzdcKwHJ00IocpkgAAAAAAANDrKDwAQDeKFhf2HPJqz2Ff63XksveQL+naC1Lr9EhDXDpheLZOjBYYhufohGHZGpJtZ5FnAAAAAAAA9EkUHgDgODUHQjpQ16R9tT7tr/VpX+ulvDZyX2OK4oLJJBXnOTV2mEtjh2ZHLsOydcLwbJUOccnG6AUAAAAAAAD0MxQeAKATobCh6oZm7T/SpPK4wsL+1sJClac5ZftocWHcsGyNGepqvc7WuGEujS5wsbgzAAAAAAAABhQKDwAGveZASBV1TTpQ1xS5PtKk/a3XB+qaVFXfrGA4yWrOrbLtFpUMcalkiEulcZeSIU6VDGFhZwAAAAAAAAweFB4ADGiBUFjVDS2qqm9SZX2zqlovlfXNseLCocaWTo9jMZtU5M5qKyoMjRQZSgqcKh3iYs0FAAAAAAAAoBWFBwD9lrclqOqGFh30tBYUPNGiQlOsuFDT2CIj9WAFSZLTZtGoAqdG5TvbruO2R7izZDFTWAAAAAAAAAA6Q+EBQJ9iGIbqfAFVN7SopqFF1Q3Nqm5oUbWnbbumoUXVnmZ5/aEuHdNmMWmEO0sj87JUlOfUyLwsjXBnaVS+U6NbCwv5LhsjFgAAAAAAAIAMoPAAoNv5g2HVev061Niiw16/Dje26HBj5PahRr8OeyO3D7fe9ofCXT62y25RYa5DRXlZGpnnbL3OUpG77fbQbLvMjFYAAAAAAAAAegSFBwBpCYTCOuLzq84X0BGvX0d8AR3x+Y+6r/X+1mKDpzmY9uPku2wqzHWoMDdLhbkODW+9FLqzWu+PbOc4SGMAAAAAAABAX8IZO2AQ8gfDqm8KyNMciFw3tV17moOJ97XG1DcFVOcNqKEl/SKCFFmceWi2XUNzHBqWY9fQbLuG5Tg0NMehoTn21vsi28NzHXJYLRl+1gAAAAAAAAB6AoUHoB8wDENNgZB8/pCa/CF5/cHYdmNLUN6WoBpbgmpojlw3NsffDrS7ryXY9amMOmIySflOmwpcduW7ItcF2XYVuGzKd9lV4LJrSHZke1hrocGdZWO6IwAAAAAAAGAQoPAAdIFhREYJ+MNBBUOG/KGwguGwAkFDgXBYwZChQCjcejEUDIXVEgqrJRBScyCslmDkujkQUkswcp1wfzCkltb9vtaiQuTSWmAIhGQYmX9euVlW5TltcmfZItfOxNt5rsR9Ba1FBbfTJgtFBAAAAAAAAAAdoPAAdOLf/vtl1Xqt0j//1ttdkRRZTNllt8hptyjbbpXTblFulk25DqtyHFblZFmV7bBGbme13Zdw22FVbhbFAwAAAAAAAACZR+EB6IRJHZ+ct1lMslnMsppNslvNsprNsllNspnNslki21lWixw2s7KsFmXZItsOq0VZNrOybJa4/a23bZbWwoJVLkfrtq1tO8tqYboiAAAAAAAAAH0ahQegEy98a5pefmmjPj/rYrmyHLJaTLKaTTKZKAAAAAAAAAAAwNEoPACdGJ7rUI5Ncjttstksvd0dAAAAAAAAAOjTKDygU0brqsYej6eXe9I7AoGAfD6fPB6PbDZbb3cHQC8jJwCIIh8AiEdOABBFPgAQbyDlhOj54ej54lQoPKBTDQ0NkqSSkpJe7gkAAAAAAAAAoDc1NDQoLy8vZYzJ6Ep5AoNaOBxWRUWFcnNzB+W6Bh6PRyUlJSovL5fb7e7t7gDoZeQEAFHkAwDxyAkAosgHAOINpJxgGIYaGhpUXFwss9mcMpYRD+iU2WzW6NGje7sbvc7tdvf75AAgc8gJAKLIBwDikRMARJEPAMQbKDmhs5EOUanLEgAAAAAAAAAAAGmg8AAAAAAAAAAAADKGwgPQCYfDoaVLl8rhcPR2VwD0AeQEAFHkAwDxyAkAosgHAOIN1pzA4tIAAAAAAAAAACBjGPEAAAAAAAAAAAAyhsIDAAAAAAAAAADIGAoPAAAAAAAAAAAgYyg8AAAAAAAAAACAjKHwAAAAAAAAAAAAMobCAwAAAAAAAAAAyBgKDwAAAAAAAAAAIGMoPAAAAAAAAAAAgIyh8AAAAAAAAAAAADKGwgMAAAAAAAAAAMgYCg8AAAAAAAAAACBjKDwAAAAAAAAAAICMofAAAAAAAAAAAAAyhsIDAAAAAAAAAADIGAoPAAAAAAAAAAAgYyg8AAAAAAAAAACAjKHwAAAAAAAAAAAAMobCAwAAAAAAAAAAyBgKDwAAAAAAAAAAIGMoPAAAAAAAAAAAgIyh8AAAAAAAAAAAADKGwgMAAAAAAAAAAMgYCg8AAAAAAAAAACBjKDwAAAAAAAAAAICMofAAAAAAAAAAAAAyhsIDAAAAAAAAAADIGAoPAAAAAAAAAAAgYyg8AAAAAAAAAACAjKHwAAAAAAAAAAAAMqZfFh4aGhp0zz336NRTT1VOTo7y8vJ09tln64EHHpDf7z+uYx88eFC33HKLTj75ZDmdTg0ZMkTnnXeefvOb38gwjE7bf/rpp7rhhhs0btw4ZWVlafjw4Zo9e7aee+65lO22bt2qZcuWafbs2Ro1apTsdrtyc3NVVlamm266STt37kzZ/oILLpDJZEp5GT16dFqvBQAAAAAAAAAA6TIZXTmb3ofs3btXF1xwgfbs2SNJcrlcCoVCamlpkSRNmTJFGzduVEFBQdrHfvfddzV79mwdPnxYkpSTk6Pm5mYFg0FJ0uzZs7VmzRrZ7fYO269bt07z58+Xz+eTJLndbjU2NiocDkuSFi5cqMcee0wmkymh3apVq3T11Vcn3JeXl6fGxkaFQiFJkt1u189//nPdcMMNHT72BRdcoL///e/Kzs5WTk5OhzHFxcXatGlTV14KAAAAAAAAAACOSb8a8RAMBnXppZdqz549GjlypDZs2CCv1yufz6enn35aubm52rx5c7uT+F1RX1+vL37xizp8+LAmTpyod955Rw0NDfJ6vXrooYdks9n04osv6uabb+6w/e7du3X55ZfL5/Np+vTp+uijj1RfX6/6+nrdfffdkqQnnnhC999/f7u2gUBADodDV199tf7v//5P9fX1qqurk8/n09/+9jeVlZXJ7/dr8eLF+tvf/pbyedx6662qqqrq8ELRAQAAAAAAAADQ3fpV4eHJJ5/U+++/L0l67rnn9LnPfU6SZDabdcUVV+hXv/qVpMjIg40bN6Z17J/85CeqqqqS0+nUunXrdNZZZ0mKjDT41re+pXvvvVeS9Oijj3Y47dHdd98tr9eroqIirV27VhMmTJAUGTVx77336hvf+IYkadmyZTpy5EhC22nTpmnXrl363e9+pzlz5sjtdsce+6KLLtJrr72moqIiGYah//7v/07reQEAAAAAAAAA0JOsvd2BdDz55JOSpJkzZ2ratGnt9n/lK1/RXXfdpd27d+upp57SRRdd1OVjP/XUU7FjjBs3rt3+G2+8UT/60Y/U2NioVatWxQoRkuT1emNrOCxevFj5+fnt2t9555169NFH5fF4tHr1ai1cuDC27+STT07Zt/z8fP3Hf/yHfvnLX+qdd97p8nPKlHA4rIqKCuXm5rabJgoAAAAAAAAAMPAZhqGGhgYVFxfLbE49pqHfFB58Pp/+8Y9/SJIuueSSDmNMJpM+//nP65FHHtH69eu7fOyPPvpI+/btS3nsnJwcnXfeefrLX/6i9evXJxQeXn/9dTU1NaVsP3bsWE2aNEk7duzQ+vXrEwoPXZGVlSVJsTUfelJFRYVKSkp6/HEBAAAAAAAAAH1LeXm5Ro8enTKm3xQeduzYEVukuaysLGlcdF9VVZVqa2s1ZMiQTo+9bdu2du2THfsvf/mLtm/ffsztd+zYoQ8++KDTPh3tlVdekSSdeuqpKeNWrVql3/72t6qsrJTT6dT48eM1e/Zsfetb31JxcXHajytJubm5kiJ/UNFpoAaTQCCg9evXa9asWbLZbL3dHQC9jJwAIIp8ACAeOQFAFPkAQLyBlBM8Ho9KSkpi54tT6TeFh4qKitj2qFGjksbF76uoqOhS4SHdY3s8HjU2NionJyehfUFBgZxOZ6ft4x+vK/73f/83tjD017/+9ZSxn3zyiWw2m3JyclRXV6d3331X7777rh566CH99re/1Ze//OW0HltSbHolt9s9aAsPLpdLbre73ycHAMePnAAginyAvs4wDDUFen7E9GBlWAKyOFyyZrlkJSekxWmzMK0vBhQ+IwCINxBzQlf+3+43hYeGhobYtsvlShoXvy++TXccO1p4iLZP1TZ+f1f7JUk7d+7UokWLJEkzZszQdddd12HcBRdcoOuuu06zZs3SyJEjZTKZVF9fr+eff1533HGHqqurdcUVV+jVV1/Vueeem/IxW1pa1NLSErvt8XgkRd4kgUCgy30fKKLPeTA+dwDtkRMARJEPIPXdk/uGIX31N+9oR1XXv3sgE6y6/e2XersT/c6kolz98fqzRe0hPRRs+i4+IwCIN5ByQjrPod8UHgajqqoqfeELX1BdXZ2Ki4v1xz/+MemiHffcc0+7+/Ly8nTdddfpvPPO01lnnaW6ujrdfvvtevXVV1M+7o9//OOENSyi1q9f32lxZSDbsGFDb3cBQB9CTgAQRT7omwxD8oe7/3H+Z5tFB3yc+AOOx46qBp3xQwo26RrlMvTtsr5X+ByI7GYdU2GMzwgA4g2EnODz+boc228KD/HzRqV6gvH7ujLXVEfHTjadULJjR7c7e+Gj+7vSr+rqal100UX65JNPNGLECG3cuLHTBTuSOfHEE/Wtb31Ly5Yt0+uvv67Dhw9r6NChSePvvPNOffe7343djs7dNWvWrEE71dKGDRt08cUXD5jhUACOHTkBQBT5oOekO6qAX/u34ZfkPScQCOqll17ShRdeKJut33zV7lW8V4/PAZ9Jt7/N31pPSDeXkg8GJkYZ4VgNpO8N0ZlxuqLfZL/4hZEPHDig0047rcO4AwcOdNgmnWMnO7kePbbb7Y5NsxTf/siRI2pqakq6zkO0fWf9qq6u1oUXXqjt27ersLBQL730kiZOnNil55LMtGnTJEW+tO3evTtl4cHhcMjhcLS732az9fs3x/EY7M8fQCJyAoCowZwPemKaIcOQ5q/8p7ZXdv1LTk+bPNKtZxdN65Mn9zlJ0nMCgYAcFikvO2vQ5oRjse7b5/XJ6cr6skhefLNP58WB5thG5Vilt1PPOIH+pS//f4+edyyfsQbC94Z0+t9vCg+TJk2S2WxWOBzWtm3bdMkll3QYt23bNklSUVFRlxaWlqSysrKE9pMmTUp57MmTJ6dsf/bZZ6dsf8oppyTtS3V1tWbOnJlQdDj68XqN1ytZLO3vt1ikrKzEuGTMZim+MJNOrM8X+YTVEZNJip8GKp3YpiYpnGIcvt3e9djs7Lbt5mYplOIDdDqxLlfbuM6WFikYzEys0xl5nSXJ75dSzdOWTmxWVtvfSjqxgUAkPhmHQ7Ja048NBiOvRTJ2uxRNnOnEhkKRf7tkbLa2v590YsPhyN9aJmKt1shrIUXeE6lGZqUTm877fqDliEBAlubmSN9stsT3Mjmia7HkiAhyRPqxfTBHmFta2vJBR/pRjjAMQ002R5dzhJHl1PxH39L2So9soYCsKfrQbLPLMEVyRGexLVabwmZLu9iOftoTH2sNBWULJfZ3YlGufn/9v0WeUjfmCKcrK/LFsy/miKNTLDmi49hM5IhAQJaj//3Ted/38RyRdmwXPxuYJLn4HNE+tpP3/f8tOkdNJkuXYvkc0eoYckS0yLNrX7VMSVKEYZKabW19yAo0dznWEWiROVnukdRkP8bYoF/mFPkkrdi4zwb2YECWcPJ8kk5sOp8NMvE5orPYjj5HxPNbbdpe6dEpS1/sUmyo9biWcEj2YPI8FbBYFbRY0441h0NypIgNWiwKWGxpx5qMsLICyfNfOrEhs0V+a2tOMww5A8nzXzqxYbNZLda2c3VOf/L8l1asyaQWm6PLsZt//O9y2Vv/L+jsc0T8d4VMnrPsjc8RqXLn0Yx+5LzzzjMkGRdeeGGH+8PhsHHCCScYkowFCxZ0+bjhcNgoLS01JBlf+9rXOoxpbGw0cnJyDEnG3Xff3W6f0+k0JBn33Xdfh+337NljSDIkGY8//niHMVVVVcbkyZMNSUZhYaGxbdu2Lj+HzixZssSQZJhMJqOmpiattvX19YYkoz7ytmh/mTMnsYHL1XGcZBjnn58YO2xY8tizzkqMHTMmeezkyYmxkycnjx0zJjH2rLOSxw4bZvj9fmP16tWG3++P9D9ZrMuVeNw5c5LHHv3WmzcvdWxjY1vstdemjq2ubov95jdTx+7e3RZ7662pY+P/HpcuTR379tttsStWpI59+eW22IceSh27dm1b7BNPpI595pm22GeeSR37xBNtsWvXpo596KG22JdfTh27YkVb7Ntvp45durQtdtu21LG33toWu3t36thvfrMttro6dey117bFNjamjp03z0iQKnaA54gE5IgIckQEOaJNqth+nCP8fr9RO3588tg+kiO8tXWGtyVgeFsCRuCaa1LGTrlxlTHmjrXGmDvWGk9O+ULK2OmLHovFrjznP1LGfu5rD8difzb9qyljL13w01jssgsWpoxtWv+32HNrefB/Ur9m5IjIhRwRuXRTjvAOHx753hDF54gIPkdEkCMi+lmOCIfDRihFjghNmhz7v8jbEjBCk5LniNCYMQmxwalTk8aGhw1LjP3sZ5PHulyJsZ+/JOXrFh8b+I/LUsem8TnCu78iFuu/YVHKWN9HH7fFfue7qWM3v9cWu+QHKWOb/vFG22eDH/136tg0Pkfc/fXlsc8nt8y5OWXs4i99Lxa7+EvfSxl7y5ybY7HXzVuaMnbJxYtisVd89UcpY5ddsDAWe+mCn6aM/dn0r8ZiP/e1h1PGrjznP2Kx0xc9ljL2ySlfiMVOuXFVythnyy6KxU78zp9Sxq49eXosdswdqfPqxhPOSoj12hxJY98sKUuIPeR0J419r+gkw9sSaMsnnXyOSDi32M/PR9Qrcn67vr7e6Ey/GfEgSddee61ee+01vfzyy3rrrbf0b//2bwn7n332We3atUuStGDBgi4f12QyacGCBfrhD3+op59+Wj/4wQ80duzYhJiHH35YjY2NslgsuuqqqxL2ZWdn67LLLtPvf/97PfLII7rpppuUl5eXELN8+XJJkfUd5s6d264P8dMrjRgxIq2RDoZhpBzas3v3bj388MOSpM985jMaNmxYl44LAACAvsnnb/uVnT1spBzGPPW//hb7ZeNPNldoXob7MnmkWwunj5XeTh6z5sbpMiZHRv3a/ust6R/JY5+54VyFz4qMILY+sE16JXlsls0iRX9pZu1gZC4AAMfJZDIp1WQqZpPafvUsKVWwWUfHJg82HU+sOfX0L2nHRuOjI5O6EmtJHetMJ9bW9dis+FhrZ7Fd/xxxz79P1h2zZke68FSVtC557M+uOF0/uaw19rkG6f8lj1325TLdtyASa14Xkv6UPPYHX5ikOxe3xv49S/pj8thbZ52sm29pjf3XEOmp5LHfmjle3/hBJNa0/QPp8eSxX5s+Vtfc1xq7Z4+0MnnsV88p0bzWWNXUSL9IHjt3SrHmRGO9XulnyWNnn1Kk7dFYSVqePPb8CcMTYp2/sLQfDdrq7HFDEmMfs0tJBn2VjXLLbOOzZ2dMkeJx/xAMBnXmmWfq/fff16hRo/Tkk0/qoosuUjgc1nPPPafrr79eHo9Hl1xyidatS8wA99xzj+69915JkRPxRxcW6uvrNXHiRFVVVWny5Ml66qmnNHXqVPn9fj322GO6+eab5ff7tXjxYv3yl79s17fdu3fr1FNPldfr1XnnnafHHntMJ510krxerx544AHdc889MgxDy5cv1+23357QtqamRjNnztQHH3ygoqIivfTSS0mne+rIj3/8Y3344Yf6yle+omnTpik/P19SZLGP1atX64477lBVVZVsNptefvllTZ8+vcvHjh4nLy9P9RUVHa9/0Z+GP3cU28lQpIDdrnXr1mnOnDmyBYODcvhz2rEMf45gGpX0Y/tBjggEAnrxxRc1e/bsyNyGTJGQfiw5IoIckX5sH8sRgUBAf33+eX1+1qzkc50eZ44wDENX/eYtbd5XlxDaXVMkjCsdrmcXfyYS3sUc4bRZZAoEyBHpxpIj2m4PkBwRCAT04vr1mv3lL7flhL44RcLR+BwRQY5IP5YcEdFBjgj4/YnfGZLFkiMi2+SI9GPJEW23+0GOCNhsbecWA4GMnbPsjRzh8XiUV1ys+vr6pOskR/WrEQ9Wq1Vr1qzRzJkztWfPHn3uc5+Ty+VSOBxWc+sbaMqUKVq1alXax87Ly9PatWs1e/Zsbd++XWeddZZyc3PV3NysQGuSmjVrln72s45LbuPGjdMzzzyj+fPn67XXXtOECROUl5enxsZGhVr/cRYuXKjbbrutXdtHHnlEH3zwgSSpoaFBM2fOTNnXd955RyUlJbHbLS0teuqpp/TUU5HyZW5urmw2m+rq6hRu/YPLy8vT448/nnbRIUF2duIfXqq4dI7ZVfFvvEzGJlkMPCb+P6nOYuPFJ7ZMxjocbck4k7F2e+J6Fr0Ra7MlnyP7eGKt1rb/9DMZa7F0/W84nVizuXtiTabuiZX6RmxP5YhAQKGsrEjfjv4bJEd0byw5IoIccWyx3ZQjwg5Hx/mgI06nDCPFYsxxoxhktkpmq3z+kN6oapbsyfNA/Ly18Y5lAcSERfLsaXxVIEekH0uOaNMXYjORIwIBhY7+fzWdzwZ8jujeWHJEBDni2GLTzRE2W/LvDPHIERHkiPRjyRFt+kJsZzki/txiJs9ZHmvs8eSIVAWLo/SrwoMkjR07Vlu3btVPfvIT/fnPf9bu3btls9l0yimn6Ktf/apuvPFG2buaVI4ydepUffDBB1q+fLnWrl2r8vJyZWdnq6ysTNdee62+9rWvyZxiWNmcOXO0detWLV++XBs2bFBlZaUKCgo0ZcoU3XDDDbrssss6bBeOq0Z5vV55O1mkI3TUP/D8+fNlGIbefPNNffLJJzp8+LA8Ho8KCgo0adIkzZo1S9/4xjc0YsSINF4NAAAApGIYhlpCkWmPbEbnZ/cNI7JA5fZKzzE93r+WfE4ue9eHdCcUEQAAAACgB/WrqZbQO2JTLXVhCM1AFAgE2oZDdbWiDWDAIicAA1PKkQgdxkvzHnlDO6oaurFXbc4aU9A6eoFCAtBX8RkBQBT5AEC8gZQT0jlP3O9GPAAAAACZZBiG5q18U+/uPdIjj3fcUyABAAAAQB9H4QEAAAADSrqjF3z+0DEXHUa5DP3fdy+S3d71Xy5RRAAAAAAw0FF4AAAAQJ91LFMg9dQ6CoFAQC9vWK9sh1U2Gx+rAQAAACCKb0gAAADok3p6CqSzxhRoaLa9y6MRAiYjremSAAAAAGCwoPAAAACAHtGTUyCxjgIAAAAA9B4KDwAAAOh2xzt6IZ0pkCSKCAAAAADQmyg8AAAAIG09OXoh3SmQAAAAAAC9i8IDAAAA0sLoBQAAAABAKhQeAAAABjlGLwAAAAAAMonCAwAAwCDG6AUAAAAAQKZReAAAABhAGL0AAAAAAOhtFB4AAAAGCEYvAAAAAAD6AgoPAAAAfRSjFwAAAAAA/RGFBwAAgD6I0QsAAAAAgP6KwgMAAEAPYPQCAAAAAGCwoPAAAADQzRi9AAAAAAAYTCg8AAAApInRCwAAAAAAJEfhAQAAIA2MXgAAAAAAIDUKDwAAAGloCjB6AQAAAACAVCg8AACAQe1Ypk2KYvQCAAAAAADtUXgAAACD1vFOm+SyW+Sy83EKAAAAAIB4fFMGAAADRk8v+uy0dX20AwAAAAAAgwWFBwAAMCCw6DMAAAAAAH0DhQcAANAn9fToBRZ9BgAAAAAgMyg8AACAPofRCwAAAAAA9F8UHgAAQJ/TFGD0AgAAAAAA/RWFBwAA0O2OZdqkKEYvAAAAAADQv2Ss8DBu3DiZzWa9+OKLGj9+fKYOCwAA+rnjnTbJZbfIZee3EgAAAAAA9BcZ+xZfWVkpu91O0QEAgAGupxd9dtq6PtoBAAAAAAD0vowVHoqLi1VTU5OpwwEAgD6IRZ8BAAAAAEBnMlZ4+NznPqfHHntMmzdv1pQpUzJ1WAAA0I16evQCiz4DAAAAADDwZazw8L3vfU9PP/20/vM//1MbNmyQy+XK1KEBAEA3YPQCAAAAAADoDhkrPFitVv3qV7/SDTfcoLKyMt144436zGc+o8LCQlksyU9KlJaWZqoLAAAgDU0BRi8AAAAAAIDMy1jhYdy4cbFtr9erW2+9tdM2JpNJwWAwU10AAGBQO5Zpk6IYvQAAAAAAADIlY4UHwzB6pA0AAGjveKdNctktctkz9rEAAAAAAAAMYhk7w7B79+5MHQoAgEGvpxd9dtq6PtoBAAAAAAAglWMuPJjNZo0cOVIHDhyQJI0ZMya2b8eOHQoEAjrttNOOv4cAAAwyLPoMAAAAAAD6s+Ma8ZBsqqQLL7xQNTU1rN8AAIB6fvQCiz4DAAAAAIDe1G2TObN+AwAAjF4AAAAAAACDD6tIAgCQBsMw1BKSfP6gbEbnJ/gZvQAAAAAAAAYbCg8AAHSRYRj6ym/e0aZ9Vt3+9ktpt2f0AgAAAAAAGAwoPAAA0EVNgZA27as7praMXgAAAAAAAIMFhQcAwKB1LIs+R/3zjvPlzs7qcltGLwAAAAAAgMGCwgMAYFA63kWfnXaLXHb+GwUAAAAAADjacZ0xOXjwoCyW5HNVp9onSSaTScFg8Hi6AACApGMbvXCsRYdxuYactq6v1QAAAAAAADCYHFfhwTCMTPUDAIBjdryjF9JZ9DkQCOjlDeuZNgkAAAAAACCJYy48LF26NJP9AAAgpidHL6S76HPAZIiaAwAAAAAAQHIUHgAAfUpPjl6QWPQZAAAAAAAg01gVEwDQrfry6AUAAAAAAABkHoUHAEC3YfQCAAAAAADA4EPhAQDQJemOXJAYvQAAAAAAADAYUXgAgEEo3SKCYUjzV76p7ZWeY35MRi8AAAAAAAAMDhQeAGCQOd7pj44FoxcAAAAAAAAGDwoPANDP9eTizZNHuvXsomlKt37A6AUAAAAAAIDBg8IDAPRjLN4MAAAAAACAvobCAwD0IT05eoHpjwAAAAAAANAdKDwAQB/B6AUAAAAAAAAMBBQeAKCbMHoBAAAAAAAAgxGFBwDognSLCIYhzV/5prZXeo7p8Ri9AAAAAAAAgP6KwgMAdOJ4p0BKF6MXAAAAAAAA0J9ReAAw6PTkFEiTR7r17KJpSqeGwOgFAAAAAAAA9GcUHgD0a0yBBAAAAAAAAPQtFB4A9FtMgQQAAAAAAAD0PRQeAPQZTIEEAAAAAAAA9H8UHgB0C6ZAAgAAAAAAAAYnCg8AMo4pkAAAAAAAAIDBi8IDgE4xBRIAAAAAAACArqLwACCl4x29wBRIAAAAAAAAwOBC4QEYZHpy9AJTIAEAAAAAAACDD4UHoB9jAWcAAAAAAAAAfQ2FB6CfYgFnAAAAAAAAAH0RhQegj2ABZwAAAAAAAAADAYUHoA9gAWcAAAAAAAAAA4W5tztwLBoaGnTPPffo1FNPVU5OjvLy8nT22WfrgQcekN/vP65jHzx4ULfccotOPvlkOZ1ODRkyROedd55+85vfyDCMTtt/+umnuuGGGzRu3DhlZWVp+PDhmj17tp577rkuPf6mTZt09dVXa/To0XI4HBo5cqS+/OUv66WXXupS+5dffllf/vKXNXLkSDkcDo0ePVpXX321Nm3a1KX26B1NgeNfwNllt3b5QtEBAAAAAAAAQHfpdyMe9u7dqwsuuEB79uyRJLlcLrW0tOhf//qX/vWvf2nVqlXauHGjCgoK0j72u+++q9mzZ+vw4cOSpJycHDU0NOj111/X66+/rj/96U9as2aN7HZ7h+3XrVun+fPny+fzSZLcbrdqa2u1fv16rV+/XgsXLtRjjz2W9KTvb37zGy1evFjBYFCSlJeXp4MHD2r16tVavXq1li5dqnvuuSdp/++55x7de++9kiSTySS3260DBw5o1apV+t///V898sgjuv7669N+XZC+Y5k2KYrRCwAAAAAAAAD6s3414iEYDOrSSy/Vnj17NHLkSG3YsEFer1c+n09PP/20cnNztXnzZl199dVpH7u+vl5f/OIXdfjwYU2cOFHvvPOOGhoa5PV69dBDD8lms+nFF1/UzTff3GH73bt36/LLL5fP59P06dP10Ucfqb6+XvX19br77rslSU888YTuv//+Dtu/+eabWrRokYLBoObOnavy8nLV1dWppqZGN9xwgyTp3nvv1TPPPNNh+2eeeSZWdLjhhhtUU1Ojuro6lZeXa+7cuQoGg1q0aJHefPPNtF8bpCc6bdLku1/s8uWsH/4t1t5ltzB6AQAAAAAAAEC/1a8KD08++aTef/99SdJzzz2nz33uc5Iks9msK664Qr/61a8kRUYebNy4Ma1j/+QnP1FVVZWcTqfWrVuns846S5Jkt9v1rW99K3ZS/9FHH9XOnTvbtb/77rvl9XpVVFSktWvXasKECZIioybuvfdefeMb35AkLVu2TEeOtJ9S5/bbb1coFNKpp56qZ555RqNHj5YkDR06VCtXrtTs2bMlSXfccYdCocRf0odCId1+++2SpM9//vNauXKlhg4dKkkaPXq0/vd//1dlZWUJcegawzDk8wfVEpJ8/mCXLoe9/uOaNslp6/poBwAAAAAAAADoa/rVVEtPPvmkJGnmzJmaNm1au/1f+cpXdNddd2n37t166qmndNFFF3X52E899VTsGOPGjWu3/8Ybb9SPfvQjNTY2atWqVbFChCR5vd7YGg6LFy9Wfn5+u/Z33nmnHn30UXk8Hq1evVoLFy6M7du1a5def/11SdKtt94qm83WYfsXX3xRe/bs0auvvqqZM2fG9v3973/X3r17Y3FHs9vtuvXWW3Xdddfp9ddf1+7duzt8jmivKRDS6f/1kiSrbn+7a+tsxGPaJAAAAAAAAACDTb8Z8eDz+fSPf/xDknTJJZd0GGMymfT5z39ekrR+/fouH/ujjz7Svn37Uh47JydH5513XofHfv3119XU1JSy/dixYzVp0qQO22/YsCG2He3/0WbMmKHc3NyU7XNzczV9+vQO28f3K53XBseORZ8BAAAAAAAADEb9ZsTDjh07FA6HJUllZWVJ46L7qqqqVFtbqyFDhnR67G3btrVrn+zYf/nLX7R9+/Zjbr9jxw598MEHHbYvLCxUYWFhh20tFkts7Ylk7SdNmiSLpeNf1xcWFmr48OGqqalp1x7JOW0WbfnBhXrxxfWaPXtWh6NRUrWlkAAAAAAAAABgsOk3hYeKiorY9qhRo5LGxe+rqKjoUuEh3WN7PB41NjYqJycnoX1BQYGcTmen7eMfL/52qseO7n/nnXeOq31NTU279kdraWlRS0tL7LbH45EkBQIBBQKBlG0HIpvJkMMSubaZjC63CwaD3dgrAL0lmgcHYz4EkIh8ACAeOQFAFPkAQLyBlBPSeQ79pvDQ0NAQ23a5XEnj4vfFt+mOY0cLD9H2qdrG7z+6X73d/mg//vGPE9awiFq/fn2njzGQxU+JBQDkBABR5AMA8cgJAKLIBwDiDYSc4PP5uhzbbwoP6Dl33nmnvvvd78Zu19fXq7S0VNOmTYutMzGYBAIBvfzyy5o5c2ZaUy0BGJjICQCiyAcA4pETAESRDwDEG0g5IfqDdsPofFaYflN4iD/hnaqyEr+vqyfJjz622+1O69jR7c4qPtH9R/ert9sfzeFwyOFwxG5Hp1oaN25cynYAAAAAAAAAgIGtoaFBeXl5KWP6TeGhuLg4tn3gwAGddtppHcYdOHCgwzbpHDtZ4SF6bLfbHZtmKb79kSNH1NTUlHSdh2j7o/sVvR3f93Tbb9q06Zjbd6a4uFjl5eXKzc0dlIslezwelZSUqLy8POnfBoDBg5wAIIp8ACAeOQFAFPkAQLyBlBMMw1BDQ0OXzi/3m8LDpEmTZDabFQ6HtW3bNl1yySUdxm3btk2SVFRU1KWFpSWprKwsof2kSZNSHnvy5Mkp25999tkp259yyikdtq+urlZNTY2GDx/erm0oFNKHH36YtP3atWu1Y8cOhUIhWSyWdu2jx+6ofWfMZrNGjx6dVpuByO129/vkACBzyAkAosgHAOKREwBEkQ8AxBsoOaGzkQ5R5m7uR8a4XC5Nnz5dkvTXv/61wxjDMPTiiy9KkmbNmtXlY0+YMEGlpaUpj+31evXaa691eOwZM2bERjkka793717t2LGjw/YXX3xxbDtZ+3/84x+xObSStW9oaNAbb7zRYfv446bz2gAAAAAAAAAAkI5+U3iQpGuvvVaS9PLLL+utt95qt//ZZ5/Vrl27JEkLFizo8nFNJlMs/umnn9aePXvaxTz88MNqbGyUxWLRVVddlbAvOztbl112mSTpkUceUX19fbv2y5cvlxRZX2Hu3LkJ+0444QTNmDFDkvTAAw8oEAi0a//f//3fkqQxY8bos5/9bMK+888/X2PGjEmIixcIBPTAAw9IihRJWKsBAAAAAAAAANBd+l3h4dRTT5VhGLrsssu0ceNGSVI4HNazzz6rr3/965KkSy65RBdddFFC23vuuUcmk0kmk6nDwsKtt96qoqIi+Xw+feELX9C7774rSfL7/XrkkUf0gx/8QJL0jW98QxMmTGjX/r777lN2drYqKyt16aWX6uOPP5YUGSlx3333aeXKlZKkJUuWqKCgoF375cuXy2KxaMuWLfrKV74SW4+htrZW3/zmN/WXv/xFkrRixYp2UylZLBatWLFCkrRu3Tp985vfVG1traTIug5f+cpXtHXr1oQ4dJ3D4dDSpUsTFtwGMHiREwBEkQ8AxCMnAIgiHwCIN1hzgskwDKO3O5GOPXv2aObMmbHigcvlUjgcVnNzsyRpypQp2rhxY7uT+/fcc4/uvfdeSdLu3bs1duzYdsd+9913NXv2bB0+fFhSZHRCc3NzbATCrFmztGbNmqR/JOvWrdP8+fPl8/kkRea7amxsVCgUkiQtXLhQjz32WNIFmn/zm99o8eLFCgaDkqT8/HzV19cr+k+0dOlS3XPPPUlfm/jnaDKZlJeXp7q6OkmS1WrVI488ouuvvz5pewAAAAAAAAAAjle/GvEgSWPHjtXWrVt19913q6ysTCaTSTabTVOnTtVPfvIT/fOf/+xwREFXTJ06VR988IG+853v6KSTTlIgEFB2drZmzJihX//61/rLX/6SsjI1Z84cbd26VV//+tc1duxYNTc3q6CgQBdffLH+9Kc/6fHHH09adJCk66+/Xm+99ZauvPJKjRo1Sj6fT4WFhZo7d642btyYsuggRQoPGzdu1Ny5c1VYWCifz6dRo0bpyiuv1D//+U+KDgAAAAAAAACAbtfvRjwAAAAAAAAAAIC+q9+NeAAAAAAAAAAAAH0XhQcAAAAAAAAAAJAxFB4AAAAAAAAAAEDGUHgAAAAAAAAAAAAZQ+EBAAAAAAAAAABkDIUHAAAAAAAAAACQMRQeAAAAAAAAAABAxlB4AAAAAAAAAAAAGUPhAQAAAAAAAAAAZAyFBwAAAAAAAAAAkDEUHgAAAAAAAAAAQMZQeAAAAAAAAAAAABlD4QEAAAAAAAAAAGQMhQcAAAAAAAAAAJAxFB4AAAAAAAAAAEDGUHgAAAAAAAAAAAAZQ+EBAAAAAAAAAABkDIUHAAAAAAAAAACQMRQeAAAAAAAAAABAxlB4AAAAAAAAAAAAGUPhAQAAAAAAAAAAZAyFBwAAAAAAAAAAkDEUHgAAAAAAAAAAQMZQeAAAAAAAAAAAABlD4QEAAAAAAAAAAGQMhQcAAAAAAAAAAJAxFB4AAAAAAAAAAEDGUHgAAAAAAAAAAAAZQ+EBAAAAAAAAAABkDIUHAAAAAAAAAACQMdbe7gD6vnA4rIqKCuXm5spkMvV2dwAAAAAAAAAAPcwwDDU0NKi4uFhmc+oxDRQe0KmKigqVlJT0djcAAAAAAAAAAL2svLxco0ePThlD4QGdys3NlRT5g3K73b3cm54XCAS0fv16zZo1Szabrbe7A6CXkRMARJEPAMQjJwCIIh8AiDeQcoLH41FJSUnsfHEqFB7Qqej0Sm6LRW6LpX2AxSJlZbXd9nqTH8xslpzOY4v1+STDSNZJyeU6ttimJikcTtqNgNMpl8slt9stWzCYMlbZ2W3bzc1SKJSZWJcr0m9JammRgsHMxDqdkddZkvx+KRDITGxWVuTvIt3YQCASn4zDIVmt6ccGg5HXIhm7XYom/nRiQ6HIv10yNlskPt3YcDjyd5mJWKs18lpIkfeEz5eZ2HTe9wMsRwTCYeWazXJbLLJZLInv5U7yCTmiFTkighyRfmwfyxGBQEA5rZ+PbB19RpLIEccSS46IIEekH9vLOSIQDivXYol8b4j+O6fzvidHdC2WHBFBjkg/tgdzRLvvDMliyRGR7R7OEYZhqCkQIkd0FEuO6HKs053TNiV9Jzki4dxiIJCxc5a9kiNa3zNdmo7fADpRX19vSDLqI2+L9pc5cxIbuFwdx0mGcf75ibHDhiWPPeusxNgxY5LHTp6cGDt5cvLYMWMSY886K3nssGGG3+83Vq9ebfj9/kj/k8W6XInHnTMneezRb71581LHNja2xV57berY6uq22G9+M3Xs7t1tsbfemjp227a22KVLU8e+/XZb7IoVqWNffrkt9qGHUseuXdsW+8QTqWOfeaYt9plnUsc+8URb7Nq1qWMfeqgt9uWXU8euWNEW+/bbqWOXLm2L3bYtdeytt7bF7t6dOvab32yLra5OHXvttW2xjY2pY+fNMxKkih3gOSIBOSKCHBFBjmiTKrYf5wi/32/Ujh+fPJYc0XYhR0Qu5IjIZQDnCO/w4ZHvDVF8joggR0SQIyL6WY4Ih8NGKEWOCE2abHhbArFLaFLyHBEaMyYhNjh1atLY8LBhibGf/WzyWJcrMfbzl6R83eJjA/9xWerY2rq22GuuSR27vyIW679hUcpY30cft8V+57upYze/1xa75AcpY5v+8UYstuVH/50y9oqv/sgYc8daY8wda40lF6fu73XzlsZib5lzc8rYxV/6Xix28Ze+lzL2ljk3x2Kvm7c0ZeySixfFYq/46o9Sxi67YGEs9tIFP00Z+7PpX43Ffu5rD6eMXXnOf8Ripy96LGXsk1O+EIudcuOqlLHPll0Ui534nT+ljF178vRY7Jg7UufVjSeclRDrtTmSxr5ZUpYQe8jpThr7XtFJhrcl0JZPOvkckXBusZ+fj6iXDElGfX290RlGPAAAAAAAAKDbBMNh+f2tv373B+VKGWu0xUopY0NhQy1xsU5JyX6DGzLSjzUMaf7KN/XokSYlm8n8k+pGzbr7xdjt9dWNmpAktuJIk2bExf6/Ax6dniS21uvX1LjYp3fX6twksU2BkCbHxT6+s0YXJomVlBD78AdV+kKK2Kn/9Tc12SO/GP/J5grNSxE7Y/nLqnXlSZLue7tcC1LEXvyzV7U/7yNJ0p3/2KMbUsT++y/+oY+H75ck3fz6J7o5Rezlv/qntq6plSR9462P9P0UsQC6lylSPAaS83g8ysvLU31FRcdrPPTRoY1dju1sqiW7XevWrdOcOXOYaonhzwxtjOojQxt7ZaqlQEAvvviiZs+eHZlGgeHP6ceSIyLIEenH9rEcEQgE9Nfnn9fnU83VSo5IP5YcEUGOSD+2t6daCgT04vr1mv3lLzPVkkSOiOqmHGFYrWoyWboU25M5wjCkq3/zlj6sakgIDZkt8lttsVhnIPnrEDab1WK1x247/cmfW1qxJpNabI5jis0KNMuUJEUYJqnZlnVMsY5Ai8wpTstFT/inHRv0y5win6QVa3PE3vf2YECWcPJ8kk5ss80uwxR539tCAVlT5Kl0YlusNoXNlk5jJxbl6vf/eb5M1oGZI/gccQyx3TnVks3Wdm6xn0+15PF4lFdcrPr6+k7XAmbEA7ouOzvxDy9VXDrH7Kr4N14mY+OTSkfiP8h2FhsvPrFlMtbhaEvGmYy129v+8+itWJut7T/RTMZarW3/6Wcy9uj5/TMVazZ3T6zJ1D2xUt+I7akcEQgolJUV6dvRf4PkiO6NJUdEkCOOLbabckTY4eg4H3SEHNG9seSICHLEscVmIkcEAgod/Z5J531Pjuje2GPIEYbROg/80cKS4n45L1uK18HIfGz0V/jbKz3Jj9Xb7Cn+7kymhBPfnekLsSeUFurZRdPUlSnNpeiPldZr9uz+v5DsQOW0WRLnqLdbpewu5uF0Y11d/FtLJ1ZWydnFHJxWrKSsLubVdGMded0Ta+8DsZ19jog/t5jJc5bHGns8nyNSFSyOQuEBAAAAAAD0G0kLAhl9jH5wcr8PmzzSndaJ+r6u3UnqTgRMhhwWyWW3ymbj1BuAwYnsBwAAAAAAjhsFgZ7Vl0/up3uiHgAw8FB4AAAAAABgAKMgcOw4uQ8AwLGh8AAAAAAAQD+RbhGBgsDx4eQ+AADHhsIDAAAAAAC9YCAWESgIAAAAicIDAAAAAAAJjmVqokAgqJaQ5PMHZTM6PyHe00UECgIAAKAnUXgAAAAAAAxYPTuqwKrb337pGNql51iKCBQEAABAT6LwAAAAAADoF5iaKIIiAgAA6OsoPAAAAAAAetSxTGXU16cmCgQCevHF9Zo9e5ZsNluXH4ciAgAAGIgoPAAAAAAAjll/GIXQE6MKAiZDDovksltls/FVGwAADG58GgIAAAAAHBPDMDRv5Zt6d++RHntMpiYCAADo+yg8AAAAAAAkpT96wecPHXPR4VgKCBJFBAAAgP6AwgMAAAAADEA9PQXSv5Z8Ti67pcvxFBAAAAAGLgoPAAAAANDH9fV1FM4aU6Ch2XYKCQAAAJBE4QEAAAAAelRfLyKwhgIAAACOF4UHAAAAAOghPb0YM0UEAAAA9AYKDwAAAABwjPr6YswUEQAAANAbKDwAAAAAgFiMGQAAAMgUCg//f3t3Hh51de9x/DNJJslko2EpEWWJC7JEkEJpKXALZYmporZeKleBKBSpt2BZgq0VCLS0WEG0j6AWUDZpfR6gVlT2sBStqIAVWUqtZoFAuBKyTDJZJpnf/YPOdEIWMslkJpl5v55nnv7y+53zm+9Y5+uZ+c45pxWx2Ww6dOiQjh07puPHj+vYsWPKycmRJKWnp2vRokXXvcelS5f07LPP6p133lFOTo4sFov69u2r1NRUTZ06lQ8qAAAAQB18vQQSmzEDAAAgkFF4aEU++ugjff/7329y/2PHjik5OVn5+fmSpJiYGFmtVr333nt67733tHXrVm3fvl3h4eHeChkAAABolVgCCQAAAPAfCg+tTHx8vL7xjW+4HrNnz1ZeXt51+xUVFemee+5Rfn6+evXqpU2bNmnQoEGqrKzUmjVrNHv2bO3evVuzZs3SSy+95INXAgAAAPhHc2cvsAQSAAAA0DwUHlqR4cOH68qVKzXO/eIXv2hU3+XLlysvL08Wi0U7duxQYmKiJCk8PFw//elPVVxcrF/+8pdavXq1Zs2apZ49e3o9fgAAAKAl+HL2AksgAQAAAM1H4aEVCQ1t/K+qrrVx40ZJ0oQJE1xFB3czZ87Ub3/7W5WUlGjz5s1avHhxk58LAAAAaCo2cAYAAAACH4WHAHD27FnXJtQpKSl1tomJidHw4cO1c+dO7dmzh8IDAAAAfI4NnAEAAIDgQOEhAJw8edJ1nJSUVG+7pKQk7dy5U6dPn/ZFWAAAAAhwbOAMAAAAoC4UHgLAhQsXXMc33nhjve2c14qLi1VSUqKYmJg621VUVKiiosL1d3Hx1WntdrtddrvdGyG3Kc7XHIyvHUBt5AQATsGeDwzD0IS1H+t4TmGT+h/5+Xdl8XgJJMOj56iqqvI0LKDJgj0nAPgP8gEAd4GUEzx5DR4VHpzL+TSVyWSSxWJRfHx8s/YzQE1Wq9V1HBUVVW8792tWq7XewsPSpUvrXIppz549Dd4/0O3du9ffIQBoRcgJAJwCJR8YhlTpaHz7Sod0PKdpv2NKjDV05FCGR7MXgLYiUHICgOYjHwBwFwg5wWazNbqtR58U6tq0uCnCwsLUt29fPfTQQ3riiScUHh7ulfvCO5566inNmTPH9XdxcbG6du2qsWPHKi4uzo+R+YfdbtfevXs1ZswYmc1mf4cDwM/ICQCcAikf+Gf2AlUHBJZAygkAmod8AMBdIOUE58o4jeFR4cEwPJvaXB+73a6///3v+vTTT7V161YdOHBAFovFK/cORrGxsa5jm81Wb3HAvSLl3udaERERioiIqHXebDa3+TdHcwT76wdQEzkBgFNrzAee773gaHLRYVD3eHX+WjSFBODfWmNOAOAf5AMA7gIhJ3gSv0eFh3Xr1nkczLUqKyt16dIlHTp0SBkZGfr444/1/PPP65e//GWz7x2sunTp4jrOzc2tt/CQm5srSYqLi6t3mSUAAAC0bYZh6L9f+aDJmzgfKRDDaAAAIllJREFUnT9aUcxeAAAAANAMHhUeUlNTvfbE8+fP15IlS7Rw4UJt3bqVwkMzJCUluY5Pnjyp3r1719nu5MmTkqQ+ffr4JC4AAAA0n+ezF6qbXHQY1D1eHaLDKSQAAAAAaJam7QbnJbNmzdLChQt19uxZbdq0SZMmTfJnOG1Wz5491a1bN+Xk5GjXrl0aP358rTalpaU6fPiwJGns2LG+DhEAAABNwOwFAAAAAG1RiD+fPCYmRh07dlRZWZkeeeQRf4bSpplMJk2ePFmS9MYbbygrK6tWm1WrVqmkpEShoaF6+OGHfRwhAAAApKuFBFtlVaMf+aWVzZ69EBUe1ugHRQcAAAAA3uDXGQ+SdOzYMQ0ePFj/93//5+9QWoWCggJVV/9nKr3D4ZB0dWPoy5cvu85HRkbW2KchLS1Na9euVV5enu6++25t3LhRAwcOVGVlpV599VUtWLBAkvTYY4+pZ8+ePno1AAAAcGL2AgAAAIBg4ffCQ9euXf0dQqsyYMAAZWdn1zq/bNkyLVu2zPV3amqq1q9f7/q7Xbt2euedd5ScnKzTp09r0KBBio2NVXl5uex2u6SrSyw9//zzLf4aAAAAgoFhGKqolmyVVTIb1/+Cn70XAAAAAAQLvxce4D0DBw7UqVOn9Lvf/U7vvPOOzp07p+joaCUlJSk1NVVTpkxRSIhfV9cCAAAICIZhaMLaj3U8J0xPfrTf4/7MXgAAAAAQyCg8tDJ17c/gic6dO2vFihVasWKFdwICAABALWX2ah3PKWxSX2YvAAAAAAh0FB4AAAAQ9AzDUJm9+voN/81W+Z+2R37+XcVFRza6L7MXAAAAAAQ6Cg8AAAAIas3d9NkSHqqocIbVAAAAAODEJyQAAAAElKbMXmhq0SEx1pDF3Pi9GgAAAAAgGFB4AAAAQMBo7uwFTzZ9ttvtOrB3D8smAQAAAMA1KDwAAACg1fLl7AVPN322mwxRcwAAAACA2ig8AAAAoFXy5ewFiU2fAQAAAMBbKDwAAACgVSqz+272AgAAAADAe7xWeMjJyVF+fr4qKioUHx+vm2++WWazuVF9f/SjH6m4uNhboQAAAKAVasqySU7MXgAAAACAtqNZhYf9+/dr5cqVOnTokAoLC2veOCxMQ4YM0SOPPKJJkyYpNLT+D4q///3vmxMGAAAAWrnmLpsUFR6qqHAm6wIAAABAWxDSlE4FBQW69957NWbMGL311lsqKCiQYRg1Hna7XYcPH9bUqVPVv39/nTx5stZ9MjMzm/0CAAAA4HuGYchWWdXoR35pZbOWTbKYGz/bAQAAAADgXx7/bKywsFDDhg3TP/7xDxmGodjYWI0dO1Z33nmnOnbsKEm6fPmyPvnkE+3du1dWq1WnT5/Wf/3Xf+nAgQPq37+/JOnMmTMaM2aMzp8/791XBAAAgBbFps8AAAAAgIZ4XHhITU3VmTNnFB4ervnz52v27NmKjo6us21paalWrFih3/zmNyosLNT48eN14sQJnTlzRsnJycrPz2/2CwAAAIBvsekzAAAAAKAhHhUeDh8+rLfffltms1l/+ctfdNdddzXYPjo6WgsWLNCgQYN033336YsvvtBPfvITbd++XYWFherdu3ezggcAAEDzsekzAAAAAMCbPCo8bN68WZI0Y8aM6xYd3KWkpGjGjBl64YUXtGnTJhmGoSFDhujtt9/2LFoAAAB4FZs+AwAAAAC8zaPNpf/617/KZDJp+vTpHj/R448/7jq+9957lZGRofbt23t8HwAAANSPTZ8BAAAAAP7m0c/TLly4oIiICPXs2dPjJ7rtttsUGRmpiooKvfnmm0yxb0FWq1XPPfectm3bpszMTIWGhqpnz56aMGGCZs6cqfDwcH+HCAAAWgCbPgMAAAAAWgOPCg+VlZWKiIho8pM5+/IBteVkZ2drxIgRysrKkiRFRUWpoqJCR48e1dGjR7V582ZlZGQoPj7ev4ECAACvY9NnAAAAAEBr4FHhoVOnTjp//ryKiorUrl07j56oqKhIRUVFuummmzzqh8arqqrSuHHjlJWVpRtuuEEbN27U6NGj5XA4tGXLFk2bNk2ffPKJJk6cqHfffdff4QIAgOtg02cAAAAAQFvkUeGhX79+On/+vN5880098sgjHj3Rn//8Z0lS//79PeqHxtuwYYM+++wzSdK2bds0ZMgQSVJISIgefPBBORwOPfTQQ9qxY4cyMjI0atQof4YLAAAawKbPAAAAAIC2yqPNpe+55x4ZhqGFCxfqypUrje6Xn5+v9PR0mUwm3X333R4HicbZsGGDJGnkyJGuooO7CRMmKDExUZK0ceNGn8YGAECwY9NnAAAAAECw8OhncI888oiWLFmi3NxcjRo1Slu2bNGtt97aYJ/PP/9c48eP1/nz59WlSxc9+uijzQoYdbPZbHr//fclSSkpKXW2MZlMuuuuu/Tyyy9rz549vgwPAICgxqbPAAAAAIBg4tGMh4iICL322msKDQ3ViRMn1K9fP/34xz/Wjh07dPHiRVVWVqqyslIXL17Uu+++qylTpqh///46ceKEwsLC9OqrrzZrc2rU78yZM3I4HJKkpKSkets5r+Xl5Xk0awUAADSdNzZ9jgoPa/SDogMAAAAAwJ88Xvh3zJgx2rRpk6ZOnSqbzaZ169Zp3bp19bY3DEMWi0Vr165VcnJys4JF/S5cuOA6vvHGG+tt537twoULat++fYvGBQBAIGLTZwAAAAAA6tekHQcffPBB9e/fX08//bTeeust1y/trxUSEqIf/OAH+vWvf63evXs3K1A0zGq1uo6joqLqbed+zb2Pu4qKClVUVLj+Li4uliTZ7XbZ7fbmhtrmOF9zML52ALWRE2AYhias/VjHcwqb1N9scshsavyk06qqqiY9D1oe+QCAO3ICACfyAQB3gZQTPHkNTSo8SFKvXr20bds25eXl6eDBgzp16pTy8/MlSR06dFCfPn00cuRIJSQkNPUp4CdLly7V4sWLa53fs2dPg0WNQLd3715/hwCgFSEnBA7DkCrr/g1FnSod0vGcpg2hEmMNHdi7R0xgCCzkAwDuyAkAnMgHANwFQk6w2WyNbtvkwoNTQkKCJkyY0NzboJliY2Ndxw39C+B+zb2Pu6eeekpz5sxx/V1cXKyuXbtq7NixiouL80K0bYdhGCq2VWj//v363ve+J7O58W8ZlsYAApPdbtfevXs1ZswYmc1mf4eDZmru7IUjP/+uLCybFLTIBwDckRMAOJEPALgLpJzgXBmnMZpdeEDr0KVLF9dxbm6u+vXrV2e73NzcOvu4i4iIqHMTcLPZ3ObfHJ6yVVZp0DN/lRQmffRXj/oO6h6vLT8ZwhdMQIAKxpzYFni+94KjyUWHQd3j1flr0eR5kA8A1EBOAOBEPgDgLhBygifxU3gIEL1791ZISIgcDodOnjyplJSUOtudPHlS0tWZKmws3bKOZheozF6tqHDeZgDgC4Zh6L9f+UDHsgua1J9NnwEAAAAA8A6+EQ0QUVFRGjp0qA4fPqxdu3Zp3rx5tdoYhqHdu3dLksaOHevrENskizlUny74nnbv3qPk5LGNqurZKqs1aMk+17Gnz8eXWADQNGX26iYXHQZ1j1eH6HByMAAAAAAAXkDhIYCkpqbq8OHDOnDggD788EN961vfqnF9y5Yt+vLLLyVJkydP9keIbY7JZFJUeJgiQqWo8DCP9niQ5CpANLo9yzMBgIvnyyb9py2zFwAAAAAA8B8KDwEkNTVVv//97/XZZ5/pgQce0IYNGzRq1Cg5HA5t27ZN06ZNkySlpKRo1KhRfo42cFnMoRrUPV5Hm/CrW5ZnAoCrmrtsUlR4KLkUAAAAAAA/4RN5AAkLC9P27ds1cuRIZWVlafTo0YqKipLD4VB5ebkkacCAAdq8ebOfIw1sJpNJW34yxONf6bI8E4BA1pTZC81ZNslibvxsBwAAAAAA4F0UHgJMjx49dOLECS1fvlx//vOflZmZKbPZrL59++p//ud/NHPmTIWHh/s7zIDnXKKpKVieCUCgYdNnAAAAAACCC4WHABQbG6vFixdr8eLF/g4FjdTc5ZnySyv5Ug6Az/h69gKbPgMAAAAA0LZQeABageYuz8QsCQC+wuwFAAAAAABwPRQegFbC0+WZ2MQagDcwewEAAAAAAHgb3zoCbRSbWANoLmYvAAAAAACAlkDhAWjD2MQagDtmLwAAAAAAgNaAwgMQRNjEGmg7PC0iGIY0/pUPdPpicZOej9kLAAAAAADAWyg8AEGETayBtqG5SyB5itkLAAAAAADAmyg8AEHG15tYM0sC8O0SSH1uiPt3wa/xfXjfAQAAAAAAb6LwAKBBzJIAmocNnAEAAAAAQLCh8ADgupglAfyHYRiqqJZslVUyG9f/944NnAEAAAAAQLCh8ADA63w9S4KlZdBUTdnA+b9fPqIzeWF68qP9Hj8fsxcAAAAAAEAwoPAAoEX4cpbE6YvF6pu+26M+FCsCT1OKCONf+UCnLxa3YFT/wewFAAAAAAAQLCg8AGgVmjJLojlfHFOs8B1PCwJNew7fFhFujDL07pxRCg83N7oP/y4AAAAAAIBgQeEBQKvh6SwJSXr3iWEBV6wIJL4uCDSFp/8f2e12Hdi7R9ERYTKb+c8oAAAAAADAtfjGBECbFojFCjSdL2al2E1G0BaSAAAAAAAAGoPCA4Cg09qLFYHIVzM/WM4IAAAAAADA/yg8AEAj+KJYEcgoCAAAAAAAAAQPCg8A0EKaUqwAAAAAAAAA2roQfwcAAAAAAAAAAAACBz/FxXUZhiFJKi4OzrXq7Xa7bDabiouLZTab/R0OAD8jJwBwIh8AcEdOAOBEPgDgLpBygvP7Yef3xQ2h8IDrslqtkqSuXbv6ORIAAAAAAAAAgD9ZrVa1a9euwTYmozHlCQQ1h8OhCxcuKDY2Nig3hy0uLlbXrl117tw5xcXF+TscAH5GTgDgRD4A4I6cAMCJfADAXSDlBMMwZLVa1aVLF4WENLyLAzMecF0hISG66aab/B2G38XFxbX55ADAe8gJAJzIBwDckRMAOJEPALgLlJxwvZkOTmwuDQAAAAAAAAAAvIbCAwAAAAAAAAAA8BoKD8B1REREKD09XREREf4OBUArQE4A4EQ+AOCOnADAiXwAwF2w5gQ2lwYAAAAAAAAAAF7DjAcAAAAAAAAAAOA1FB4AAAAAAAAAAIDXUHgAAAAAAAAAAABeQ+EBqIfVatWiRYt0xx13KCYmRu3atdM3v/lNPffcc6qsrPR3eAC8wGazaefOnVqyZIl++MMfqnv37jKZTDKZTFq0aFGj7nHp0iXNnTtXt99+uywWi9q3b6/hw4dr7dq1YhsloG3Jz8/XunXrNHHiRPXp00fR0dGKiIjQTTfdpPvvv19vvvnmde/B+AEIHMePH9fixYt17733qlevXurQoYPMZrM6dOigoUOH6je/+Y2uXLnS4D0YJwCB65lnnnF9djCZTA22ZXwABJb169fXeP/X99i3b1+99/jiiy80ffp0JSYmKjIyUp06dVJycrK2bdvmw1fSsthcGqhDdna2RowYoaysLElSVFSUqqurVVFRIUkaMGCAMjIyFB8f78coATTXwYMHNXLkyDqvpaenX7f4cOzYMSUnJys/P1+SFBMTo/LyclVVVUmSkpOTtX37doWHh3s1bgAtw2w2u96/khQZGanQ0FCVlpa6zqWkpGjr1q2Kioqq1Z/xAxBYZsyYoVWrVrn+joyMlNlsltVqdZ3r2LGjtm/friFDhtTqzzgBCFxnz57VnXfeqfLycte5+r5eY3wABJ7169fr0UcfVUhIiDp16lRvuy1btmj48OG1zu/YsUPjx4+XzWaTJMXFxamkpEQOh0OS9Oijj+rVV1+9blGztWPGA3CNqqoqjRs3TllZWbrhhhu0d+9elZaWymaz6Y033lBsbKw++eQTTZw40d+hAvCC+Ph4jRo1SvPmzdOf/vQnJSQkNKpfUVGR7rnnHuXn56tXr176+OOPZbVaVVpaqpUrV8psNmv37t2aNWtWy74AAF5TVVWlwYMH66WXXtIXX3yhsrIylZSUKDMzU1OnTpUk7dy5U9OnT6+zL+MHILAMHjxYy5Yt0wcffKCCggKVlZWpuLhYVqtVGzZsUKdOnXT58mXdf//9KioqqtGXcQIQuBwOh6ZMmaLy8vI6i47uGB8Aga1r167Ky8ur91FX0SEzM1M/+tGPZLPZNHToUJ09e1ZFRUUqKirSwoULJUnr1q3TsmXLfP1yvM8AUMPatWsNSYYk429/+1ut63/84x9d1/ft2+eHCAF4S1VVVa1z3bt3NyQZ6enpDfadP3++IcmwWCzGl19+Wev6b3/7W0OSERoaapw9e9ZbIQNoQfv372/w+vTp011jgJycnBrXGD8AwWf37t2u9/Xrr79e4xrjBCBwvfDCC4Yk4+GHHzbS09NdeaAujA+AwLRu3TpDktG9e3eP+06cONGQZCQkJBgFBQW1rj/22GOGJCMuLs64cuVK84P1I2Y8ANfYsGGDJGnkyJF1/nphwoQJSkxMlCRt3LjRp7EB8K7Q0NAm93W+/91zgruZM2cqJiZG1dXV2rx5c5OfB4Dv1Lf0mpNz1oMkHT16tMY1xg9A8Pn2t7/tOj5//nyNa4wTgMCUmZmpp59+Wh06dNDzzz9/3faMDwC4Ky0tde3h8Pjjj+trX/tarTZPPfWUJKm4uFh/+ctffBid91F4ANzYbDa9//77kq6u4VwXk8mku+66S5K0Z88en8UGoPU4e/ascnJyJNWfK2JiYlzTKskVQGCIjIx0HVdXV7uOGT8Awenw4cOu41tuucV1zDgBCFzTpk1TaWmpVqxY0eC67hLjAwC1vffeeyorK5NUf17o0aOHevfuLant5wUKD4CbM2fOuDZySUpKqred81peXp6uXLnik9gAtB4nT550HTcmV5w+fbrFYwLQ8g4ePOg6vuOOO1zHjB+A4FFRUaGsrCytXLlSkyZNkiTdeuutGjdunKsN4wQgMK1Zs0YZGRkaPXq0Jk+efN32jA+AwPfVV19p4MCBiomJkcVi0c0336yJEyfW+NzgztMxwqlTp7war69ReADcXLhwwXV844031tvO/Zp7HwDBwdNcUVxcrJKSkhaPC0DLKSws1NKlSyVJw4cP1+233+66xvgBCHyRkZEymUyKjIxUYmKiZs6cqYKCAg0dOlQZGRmKiIhwtWWcAASe3NxczZs3TxaLRX/4wx8a1YfxARD4bDabjh8/rvDwcDkcDmVmZmrz5s0aOXKkpkyZoqqqqhrtne/x+Ph4WSyWeu/rzAttPSdQeADcWK1W13FUVFS97dyvufcBEBzIFUBwcTgcmjRpki5evKjIyEitXLmyxnVyAhD4EhIS1LlzZ0VHR7vOjRw5Ui+88IK6detWoy05AQg806dPV1FRkRYtWqSbb765UX3IBUDg6tKli9LT0/Xpp5+qvLxcV65ccS2vNnr0aEnSunXrNHv27Br9nO/xhnKC+/W2nhMoPAAAAAAN+NnPfqZ33nlHkrRq1Sr169fPzxEB8LWsrCzl5eWppKREly5d0vLly/X3v/9dgwcP1sKFC/0dHoAW9Prrr+vdd9/VnXfeqTlz5vg7HACtwNixY7Vo0SL169fPNesxNDRU3/nOd7R7927dd999kqSXXnpJn3/+uT9D9SsKD4Cb2NhY17HNZqu3nfs19z4AggO5AggeaWlprhkOzz//vKZMmVKrDTkBCC5f//rXNXfuXO3atUsmk0m//vWvXcVJiZwABJJLly5p1qxZCg0N1Zo1axQWFtbovuQCIDiFhIRo+fLlkq7OnH777bdd15zv8YZygvv1tp4TKDwAbrp06eI6zs3Nrbed+zX3PgCCg6e5Ii4uTjExMS0eFwDvevLJJ/Xcc89JkpYvX65Zs2bV2Y7xAxCcBg8erGHDhkmSVq9e7TrPOAEIHL/4xS+Un5+vxx57TL169VJJSUmNR2VlpavttecYHwDB69Zbb1XHjh0lSV9++aXrvPM9XlBQoLKysnr7O/NCW88JFB4AN71791ZIyNW3hftO89dyXktISFD79u19EhuA1iMpKcl13Jhc0adPnxaPCYB3zZs3T8uWLZMkPfvss5o7d269bRk/AMHLufnjv/71L9c5xglA4MjMzJQkvfzyy4qNja31WLp0qaut89yTTz4pifEBgNo8HSP07du3xWNqSRQeADdRUVEaOnSoJGnXrl11tjEMQ7t375Z0dU03AMGnZ8+ero0k68sVpaWlOnz4sCRyBdDWpKWluaZHP/vss5o3b16D7Rk/AMHL+StG96UQGCcAkBgfAMHsiy++0OXLlyVJiYmJrvPDhg2TxWKRVH9eyM7O1pkzZyS1/bxA4QG4RmpqqiTpwIED+vDDD2td37Jli+sDxuTJk30aG4DWwWQyud7/b7zxhrKysmq1WbVqlUpKShQaGqqHH37YxxECaKq0tLQayytdr+jgxPgBCCzV1dUyDKPBNhkZGfroo48kSSNGjHCdZ5wABI6DBw/KMIx6H+np6a62znMvvPCC6xzjAyDwXG98YBiG6zNESEiI7rnnHte16OhoPfDAA5KuzqQqKiqq1f93v/udpKs/arj//vu9FLV/UHgArpGamqo77rhDhmHogQceUEZGhqSrG8Js2bJF06ZNkySlpKRo1KhR/gwVgBcUFBTo8uXLrofD4ZB0dTMn9/MlJSU1+qWlpSkhIUE2m0133323jh07JkmqrKzUyy+/rAULFkiSHnvsMfXs2dO3LwpAk7jv6bBixYoGl1e6FuMHILCcO3dOAwYM0B/+8Ad9+eWXNb5kOHfunJ555hndd999MgxD7du31+zZs2v0Z5wAQGJ8AASi7OxsDR48uNYYweFw6MiRI0pJSdGbb74pSZo+fbpuv/32Gv1/9atfKTo6WhcvXtS4ceP0+eefS7o6G/JXv/qVXnnlFUnS/PnzFR8f78NX5n0m43plGiAIZWVlaeTIka5fJ0VFRcnhcKi8vFySNGDAAGVkZLT5BABA6tGjh7Kzs6/bLjU1VevXr69x7tixY0pOTlZ+fr6kq79IKC8vl91ul3R1WuT27dsVERHh9bgBeFdOTo66d+8u6eovkzp16tRg+7S0NKWlpdU4x/gBCBxZWVk1lkYIDw9XXFycysrKVFpa6jqfmJiobdu2acCAAbXuwTgBCHyLFi3S4sWLJdX/K2jGB0BguXaMEBERodjYWFmtVlVUVLjOP/roo1q9erXCwsJq3WPHjh0aP368bDabJKldu3YqKSlRdXW1q++rr74qk8nUwq+mZTHjAahDjx49dOLECS1cuFBJSUkymUwym80aOHCgli9friNHjjAoAKCBAwfq1KlTmj17tm677TbZ7XZFR0dr2LBhWrNmjXbu3MmXCUAb4Zzt5Dy+dOlSg49rZ0FJjB+AQNKlSxdt2bJFP/3pTzVo0CB17NhRxcXFcjgc6tatm8aNG6e1a9fq1KlTdRYdJMYJAK5ifAAEls6dO+vFF1/UQw89pD59+iguLk6FhYUym83q1auXpkyZovfee0+vvfZanUUHSfr+97+vEydOaNq0aerRo4fKy8sVHx+vMWPGaOvWrXrttdfafNFBYsYDAAAAAAAAAADwImY8AAAAAAAAAAAAr6HwAAAAAAAAAAAAvIbCAwAAAAAAAAAA8BoKDwAAAAAAAAAAwGsoPAAAAAAAAAAAAK+h8AAAAAAAAAAAALyGwgMAAAAAAAAAAPAaCg8AAAAAAAAAAMBrKDwAAAAAAAAAAACvofAAAAAAAAAAAAC8hsIDAAAAgIDXo0cPmUwmrV+/3t+hAAAAAAEvzN8BAAAAAEBzrF+/XllZWRoxYoRGjBjh73AAAACAoEfhAQAAAECbtn79eh06dEiS6i083HLLLYqMjFS7du18GBkAAAAQnCg8AAAAAAh4GRkZ/g4BAAAACBrs8QAAAAAAAAAAALyGwgMAAACANmn9+vUymUyuZZYWL14sk8lU45GVlSWp4c2lnW0PHjyo/Px8zZkzR7fccossFou6d++uGTNm6KuvvnK1z87O1uOPP67ExERFRkaqW7dumjt3rqxWa4PxfvXVV5o/f74GDBigdu3aKTIyUjfffLOmTp2qU6dOee2fCwAAAOBvLLUEAAAAoE2yWCzq3Lmzrly5IrvdrujoaMXExNRoExoa2uj75eTkaNKkSTp//ryio6PlcDiUk5OjVatWaf/+/frb3/6mzz//XCkpKcrPz1dcXJyqq6t17tw5rVixQh9++KEOHTpU53Pu27dP48ePV2FhoSTJbDYrPDxcmZmZyszM1Ouvv641a9Zo8uTJzfpnAgAAALQGzHgAAAAA0CY9+OCDysvL03e+8x1JUlpamvLy8mo8unbt2uj7/exnP1PHjh115MgRlZSUqKSkRH/6058UFRWlM2fOaMGCBRo/frz69++vkydPqqioSFarVS+++KJCQ0P1/vvva926dbXu+9lnn+nee+9VYWGhpk2bptOnT6usrEwlJSXKzs7W//7v/6qyslJTp07V0aNHvfbPBwAAAPAXCg8AAAAAICkiIkL79u3Tt771LUlXZyVMmDBBc+fOlSStXLlSMTEx2rFjh/r27StJioyM1IwZM/TQQw9Jkt54441a9501a5bKysr01FNPafXq1erdu7drVkS3bt20atUqPfHEE6qqqtKSJUt88VIBAACAFkXhAQAAAAAkTZs2TR06dKh1Pjk52XU8Z84cRURE1NvmxIkTNc5nZWVp//79CgsLU1paWr3P7Vxiad++faqurm5S/AAAAEBrwR4PAAAAACBp8ODBdZ7v3Lmz6/ib3/xmg20KCgpqnH///fclSQ6HQ3369Kn3uZ3FhtLSUuXn5+vrX/964wMHAAAAWhkKDwAAAAAgKTY2ts7zYWFhjW5TVVVV4/yFCxckXS08XLp0qVFx2Gy2RrUDAAAAWisKDwAAAADQQpwzGTp37qy8vDw/RwMAAAD4Bns8AAAAAEALSUhIkCRdvnxZpaWlfo4GAAAA8A0KDwAAAADatJCQqx9rDMPwcyS1DR06VNLVmQ87d+70czQAAACAb1B4AAAAANCmxcXFSZIKCwv9G0gdbrvtNo0YMUKS9PTTT6uoqKjB9leuXPFBVAAAAEDLovAAAAAAoE1LSkqSJO3YsUO5ubl+jqa2F198UTExMfrnP/+pb3/723rrrbdUXl7uup6bm6tNmzZp1KhR+vnPf+7HSAEAAADvoPAAAAAAoE1LTU1VZGSk/vWvf6lbt25KSEhQjx491KNHD50/f97f4SkpKUm7du1SQkKC/vGPf+j+++9XTEyMOnbsqKioKN10002aPHmy9u/f7+9QAQAAAK8I83cAAAAAANAct912mw4cOKClS5fqww8/VH5+vqqqqiTJ9b/+NnToUP3zn//U6tWrtX37dp06dUqFhYWyWCzq3bu3Bg4cqJSUFN13333+DhUAAABoNpPRGndgAwAAAAAAAAAAbRJLLQEAAAAAAAAAAK+h8AAAAAAAAAAAALyGwgMAAAAAAAAAAPAaCg8AAAAAAAAAAMBrKDwAAAAAAAAAAACvofAAAAAAAAAAAAC8hsIDAAAAAAAAAADwGgoPAAAAAAAAAADAayg8AAAAAAAAAAAAr6HwAAAAAAAAAAAAvIbCAwAAAAAAAAAA8BoKDwAAAAAAAAAAwGsoPAAAAAAAAAAAAK+h8AAAAAAAAAAAALzm/wGtei0z8hhLcAAAAABJRU5ErkJggg==",
      "text/plain": [
       "<Figure size 1600x900 with 6 Axes>"
      ]
     },
     "metadata": {},
     "output_type": "display_data"
    }
   ],
   "source": [
    "fig, ax, graphics = do_mpc.graphics.default_plot(simulator.data, figsize=(16,9))\n",
    "graphics.plot_results()\n",
    "graphics.reset_axes()\n",
    "ax[0].axhline(y=C_ass,xmin=0,xmax=sim_time*t_step,color='r',linestyle='dashed')\n",
    "ax[1].axhline(y=C_bss,xmin=0,xmax=sim_time*t_step,color='r',linestyle='dashed')\n",
    "ax[2].axhline(y=T_Rss,xmin=0,xmax=sim_time*t_step,color='r',linestyle='dashed')\n",
    "ax[3].axhline(y=T_Jss,xmin=0,xmax=sim_time*t_step,color='r',linestyle='dashed')\n",
    "ax[4].axhline(y=F_ss,xmin=0,xmax=sim_time*t_step,color='r',linestyle='dashed')\n",
    "ax[5].axhline(y=Q_ss,xmin=0,xmax=sim_time*t_step,color='r',linestyle='dashed')\n",
    "plt.show()  "
   ]
  }
 ],
 "metadata": {
  "kernelspec": {
   "display_name": "Python 3",
   "language": "python",
   "name": "python3"
  },
  "language_info": {
   "codemirror_mode": {
    "name": "ipython",
    "version": 3
   },
   "file_extension": ".py",
   "mimetype": "text/x-python",
   "name": "python",
   "nbconvert_exporter": "python",
   "pygments_lexer": "ipython3",
   "version": "3.8.10"
  },
  "vscode": {
   "interpreter": {
    "hash": "6ca95230167e3192cc4195b2020cf6dadbcb6e1c88ae47c35dd91c04d0ebff5f"
   }
  }
 },
 "nbformat": 4,
 "nbformat_minor": 2
}<|MERGE_RESOLUTION|>--- conflicted
+++ resolved
@@ -5,11 +5,7 @@
    "cell_type": "markdown",
    "metadata": {},
    "source": [
-<<<<<<< HEAD
-    "# Continuous stirred tank reactor (CSTR) - Linear Quadratic Regulator (LQR)\n",
-=======
     "# Continuous stirred tank reactor (CSTR) - LQR\n",
->>>>>>> 637670fb
     "\n",
     "In this Jupyter Notebook we illustrate the example CSTR. We design a Linear Quadratic Regulator(LQR) to regulate CSTR.\n",
     "\n",
