--- conflicted
+++ resolved
@@ -1210,11 +1210,7 @@
                         # Ensure nonlinear constraints on all collocation points
                         for i in range(n_total_coll_points):
                             nl_cons_k = self._nl_cons_fun(
-<<<<<<< HEAD
-                                opt_x_unscaled['_x', k, s, i], opt_x_unscaled['_u', k, s_u], opt_x_unscaled['_z', k, s, i], # TODO: should be k+1
-=======
                                 opt_x_unscaled['_x', k+1, s, i], opt_x_unscaled['_u', k, s_u], opt_x_unscaled['_z', k, s, i],
->>>>>>> cc6e4125
                                 opt_p['_tvp', k], opt_p['_p', current_scenario], opt_x_unscaled['_eps', k_eps, s])
                             cons.append(nl_cons_k)
                             cons_lb.append(self._nl_cons_lb)
