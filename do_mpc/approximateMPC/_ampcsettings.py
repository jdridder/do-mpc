--- conflicted
+++ resolved
@@ -171,13 +171,8 @@
     cooldown: float = 2
     """Number of epochs to wait before resuming normal operation after lr has been reduced. Default: 2."""
 
-<<<<<<< HEAD
-    min_lr: float = 1e-8
-    """A scalar or a list of scalars. A lower bound on the learning rate of all param groups or each group respectively. Default: 1e-8."""
-=======
     min_lr: float = 1e-7
     """A scalar or a list of scalars. A lower bound on the learning rate of all param groups or each group respectively. Default: 1e-7."""
->>>>>>> 33927723
 
     eps: float = 1e-8
     """Minimal decay applied to lr. If the difference between new and old lr is smaller than eps, the update is ignored. Default: 1e-8."""